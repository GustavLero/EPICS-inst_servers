"""Contains string constants used by the modules of the config package"""
import os

GRP_NONE = "NONE"

TAG_NAME = 'name'
TAG_VALUE = 'value'

TAG_BLOCKS = 'blocks'
TAG_GROUPS = 'groups'
TAG_IOCS = 'iocs'
TAG_COMPONENTS = 'components'
TAG_MACROS = 'macros'
TAG_PVS = 'pvs'
TAG_PVSETS = 'pvsets'
TAG_EDITS = 'edits'

TAG_BLOCK = 'block'
TAG_GROUP = 'group'
TAG_IOC = 'ioc'
TAG_COMPONENT = 'component'
TAG_MACRO = 'macro'
TAG_PV = 'pv'
TAG_PVSET = 'pvset'
TAG_EDIT = 'edit'

TAG_LOCAL = 'local'
TAG_READ_PV = 'read_pv'
TAG_VISIBLE = 'visible'
TAG_RUNCONTROL_ENABLED = 'rc_enabled'
TAG_RUNCONTROL_LOW = 'rc_lowlimit'
TAG_RUNCONTROL_HIGH = 'rc_highlimit'
TAG_LOG_PERIODIC = 'log_periodic'
TAG_LOG_RATE = 'log_rate'
TAG_LOG_DEADBAND = 'log_deadband'

TAG_AUTOSTART = 'autostart'
TAG_RESTART = 'restart'
TAG_SIMLEVEL = 'simlevel'

TAG_RC_LOW = ":RC:LOW"
TAG_RC_HIGH = ":RC:HIGH"
TAG_RC_ENABLE = ":RC:ENABLE"
TAG_RC_OUT_LIST = "CS:RC:OUT:LIST"

SIMLEVELS = ['recsim', 'devsim']

IOCS_NOT_TO_STOP = ('INSTETC', 'PSCTRL', 'ISISDAE', 'BLOCKSVR', 'ARINST', 'ARBLOCK', 'GWBLOCK', 'RUNCTRL')

<<<<<<< HEAD
CONFIG_DIRECTORY = "configurations"
COMPONENT_DIRECTORY = "components"
SYNOPTIC_DIRECTORY = "synoptics"

# Name of default component that is loaded with every configuration.
=======
# Name of default component/subconfiguration that is loaded with every configuration.
>>>>>>> 357fb4ee
# Contains essential IOCs (and blocks/groups?) e.g. DAE, INSTETC
DEFAULT_COMPONENT = "_base"
EXAMPLE_DEFAULT = os.path.join("BlockServer", "example_base")  # Relative to MYDIRBLOCK

FILENAME_BLOCKS = "blocks.xml"
FILENAME_GROUPS = "groups.xml"
FILENAME_IOCS = "iocs.xml"
FILENAME_COMPONENTS = "components.xml"
FILENAME_META = "meta.xml"

SCHEMA_FOR = [FILENAME_BLOCKS, FILENAME_GROUPS, FILENAME_IOCS, FILENAME_COMPONENTS, FILENAME_META]<|MERGE_RESOLUTION|>--- conflicted
+++ resolved
@@ -47,15 +47,7 @@
 
 IOCS_NOT_TO_STOP = ('INSTETC', 'PSCTRL', 'ISISDAE', 'BLOCKSVR', 'ARINST', 'ARBLOCK', 'GWBLOCK', 'RUNCTRL')
 
-<<<<<<< HEAD
-CONFIG_DIRECTORY = "configurations"
-COMPONENT_DIRECTORY = "components"
-SYNOPTIC_DIRECTORY = "synoptics"
-
 # Name of default component that is loaded with every configuration.
-=======
-# Name of default component/subconfiguration that is loaded with every configuration.
->>>>>>> 357fb4ee
 # Contains essential IOCs (and blocks/groups?) e.g. DAE, INSTETC
 DEFAULT_COMPONENT = "_base"
 EXAMPLE_DEFAULT = os.path.join("BlockServer", "example_base")  # Relative to MYDIRBLOCK
