--- conflicted
+++ resolved
@@ -1,4 +1,3 @@
-<<<<<<< HEAD
 import os
 from server_common.utilities import print_and_log, compress_and_hex, check_pv_name_valid, create_pv_name
 from BlockServer.fileIO.schema_checker import ConfigurationSchemaChecker
@@ -233,229 +232,4 @@
             string : The XML for the blank synoptic
         """
         return """<?xml version="1.0" ?><instrument xmlns="http://www.isis.stfc.ac.uk//instrument">
-               <name>-- NONE --</name><components/></instrument>"""
-=======
-import os
-from server_common.utilities import print_and_log, compress_and_hex, check_pv_name_valid, create_pv_name
-from BlockServer.fileIO.schema_checker import ConfigurationSchemaChecker
-from BlockServer.core.config_list_manager import InvalidDeleteException
-from xml.dom import minidom
-from lxml import etree
-
-SYNOPTIC_PRE = "SYNOPTICS:"
-SYNOPTIC_GET = ":GET"
-SYNOPTIC_SET = ":SET"
-SYNOPTIC_SCHEMA = "synoptic.xsd"
-
-
-class SynopticManager(object):
-    """Class for managing the PVs associated with synoptics"""
-    def __init__(self, block_server, synoptic_folder, cas, schema_folder, vc_manager):
-        """Constructor.
-
-        Args:
-            synoptic_folder (string) : The filepath where synoptics are stored
-            cas (CAServer) : The channel access server for creating PVs on-the-fly
-            schema_folder (string) : The filepath for the synoptic schema
-            vc_manager (ConfigVersionControl) : The manager to allow version control modifications
-        """
-        if not os.path.exists(synoptic_folder):
-            os.mkdir(synoptic_folder)
-        self._directory = os.path.abspath(synoptic_folder)
-        self._schema_folder = schema_folder
-        self._cas = cas
-        self._synoptic_pvs = dict()
-        self._vc = vc_manager
-        self._bs = block_server
-        self._default_syn_xml = ""
-
-        self._load_initial()
-
-    def _load_initial(self):
-        """Create the PVs for all the synoptics found in the synoptics directory."""
-        for f in self._get_synoptic_filenames():
-            # Load the data, checking the schema
-            try:
-                with open(os.path.join(self._directory, f), 'r') as synfile:
-                    data = synfile.read()
-                    ConfigurationSchemaChecker.check_synoptic_matches_schema(self._schema_folder + "\\" + SYNOPTIC_SCHEMA,
-                                                                             data)
-                # Get the synoptic name
-                self._create_pv(data)
-
-                self._add_to_version_control(f[0:-4])
-            except Exception as err:
-                print_and_log("Error creating synoptic PV: %s" % str(err), "MAJOR")
-
-        self._vc.commit("Blockserver started, synoptics updated")
-
-    def _create_pv(self, data):
-        """Creates a single PV based on a name and data. Adds this PV to the dictionary returned on get_synoptic_list
-
-        Args:
-            data (string) : Starting data for the pv, the pv name is derived from the name tag of this
-        """
-        name = self._get_synoptic_name_from_xml(data)
-        if name not in self._synoptic_pvs:
-            # Extra check, if a non-case sensitive match exits remove it
-            for key in self._synoptic_pvs.keys():
-                if name.lower() == key.lower():
-                    self._synoptic_pvs.pop(key)
-            pv = create_pv_name(name, self._synoptic_pvs.values(), "SYNOPTIC")
-            self._synoptic_pvs[name] = pv
-
-        # Create the PV
-        self._cas.updatePV(SYNOPTIC_PRE + self._synoptic_pvs[name] + SYNOPTIC_GET, compress_and_hex(data))
-
-    def get_synoptic_list(self):
-        """Gets the names and associated pvs of the synoptic files in the synoptics directory.
-
-        Returns:
-            list : Alphabetical list of synoptics files on the server, along with their associated pvs
-        """
-        syn_list = list()
-        for k, v in self._synoptic_pvs.iteritems():
-            syn_list.append({"name": k, "pv": v})
-        return sorted(syn_list, key=lambda x: x['name'].lower())
-
-    def _get_synoptic_filenames(self):
-        """Gets the names of the synoptic files in the synoptics directory. Without the .xml extension.
-
-        Returns:
-            list : List of synoptics files on the server
-        """
-        if not os.path.exists(self._directory):
-            print_and_log("Synoptics directory does not exist")
-            return list()
-        return [f for f in os.listdir(self._directory) if f.endswith(".xml")]
-
-    def set_default_synoptic(self, name):
-        """Sets the default synoptic.
-
-        Args:
-            name (string) : the name of the synoptic to load
-        """
-        fullname = name + ".xml"
-        f = self._get_synoptic_filenames()
-        if fullname in f:
-            # Load the data
-            with open(os.path.join(self._directory, fullname), 'r') as synfile:
-                data = synfile.read()
-            self._default_syn_xml = data
-        else:
-            # No synoptic
-            self._default_syn_xml = ""
-
-    def get_default_synoptic_xml(self):
-        """Gets the XML for the default synoptic.
-
-        Returns:
-            string : The XML for the synoptic
-        """
-        return self._default_syn_xml
-
-    def _get_synoptic_name_from_xml(self, xml_data):
-        name = None
-        root = etree.fromstring(xml_data)
-        for child in root:
-            if child.tag.split('}', 1)[1] == "name":
-                name = child.text
-        if name is None:
-            raise Exception("Synoptic contains no name tag")
-        return name
-
-    def save_synoptic_xml(self, xml_data):
-        """Saves the xml under the filename taken from the xml name tag.
-
-        Args:
-            xml_data (string) : The XML to be saved
-        """
-        try:
-            # Check against schema
-            ConfigurationSchemaChecker.check_synoptic_matches_schema(self._schema_folder + "\\" + SYNOPTIC_SCHEMA,
-                                                                     xml_data)
-            # Update PVs
-            self._create_pv(xml_data)
-
-        except Exception as err:
-            print_and_log(err)
-            raise
-
-        name = self._get_synoptic_name_from_xml(xml_data)
-
-        save_path = os.path.join(self._directory, name + ".xml")
-
-        # If save file already exists remove first to avoid case issues
-        if os.path.exists(save_path):
-            os.remove(save_path)
-
-        # Save the data
-        with open(save_path, 'w') as synfile:
-            pretty_xml = minidom.parseString(xml_data).toprettyxml()
-            synfile.write(pretty_xml)
-
-        self._add_to_version_control(name, "%s modified by client" % name)
-
-        self._bs.update_synoptic_monitor()
-
-        print_and_log("Synoptic saved: " + name)
-
-    def _add_to_version_control(self, synoptic_name, commit_message=None):
-        # Add to version control
-        self._vc.add(self._directory + "\\" + synoptic_name + ".xml")
-        if commit_message is not None:
-            self._vc.commit(commit_message)
-
-    def delete_synoptics(self, delete_list):
-        """Takes a list of synoptics and removes them from the file system and any relevant PVs.
-
-        Args:
-            delete_list (list) : The synoptics to delete
-        """
-        print_and_log("Deleting: " + ', '.join(list(delete_list)), "INFO")
-        delete_list = set(delete_list)
-        if not delete_list.issubset(self._synoptic_pvs.keys()):
-            raise InvalidDeleteException("Delete list contains unknown configurations")
-        for synoptic in delete_list:
-            self._cas.deletePV(SYNOPTIC_PRE + self._synoptic_pvs[synoptic] + SYNOPTIC_GET)
-            del self._synoptic_pvs[synoptic]
-        self._update_version_control_post_delete(delete_list)  # Git is case sensitive
-
-    def _update_version_control_post_delete(self, files):
-        for synoptic in files:
-            self._vc.remove(os.path.join(self._directory, synoptic + ".xml"))
-        self._vc.commit("Deleted %s" % ', '.join(list(files)))
-
-    def recover_from_version_control(self):
-        """A method to revert the configurations directory back to the state held in version control."""
-        self._vc.update()
-
-    def update_from_filewatcher(self, name, xml_data):
-        """Updates the synoptic list when modifications are made via the filesystem.
-
-        Args:
-            name (string) :  The name of the synoptic
-            xml_data (string) : The xml data to update the PV with
-
-        """
-        self._add_to_version_control(name, "%s modified on filesystem" % name)
-
-        names = self._synoptic_pvs.keys()
-        if name in names:
-            self._cas.updatePV(SYNOPTIC_PRE + self._synoptic_pvs[name] + SYNOPTIC_GET, compress_and_hex(xml_data))
-        else:
-            self._create_pv(xml_data)
-
-        self._bs.update_synoptic_monitor()
-
-    def get_synoptic_schema(self):
-        """Gets the XSD data for the synoptic.
-
-        Returns:
-            string : The XML for the synoptic schema
-        """
-        schema = ""
-        with open(os.path.join(self._schema_folder, SYNOPTIC_SCHEMA ), 'r') as schemafile:
-            schema = schemafile.read()
-        return schema
->>>>>>> b714d956
+               <name>-- NONE --</name><components/></instrument>"""