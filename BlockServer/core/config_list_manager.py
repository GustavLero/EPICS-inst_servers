import os
import json
import re
from threading import RLock

from BlockServer.core.file_path_manager import FILEPATH_MANAGER
from BlockServer.fileIO.file_manager import ConfigurationFileManager
from BlockServer.core.macros import MACROS
from BlockServer.core.inactive_config_holder import InactiveConfigHolder
from server_common.utilities import print_and_log, compress_and_hex, create_pv_name
from BlockServer.fileIO.schema_checker import ConfigurationSchemaChecker
from BlockServer.core.constants import DEFAULT_COMPONENT



GET_CONFIG_PV = ":GET_CONFIG_DETAILS"
GET_COMPONENT_PV = ":GET_COMPONENT_DETAILS"
DEPENDENCIES_PV = ":DEPENDENCIES"
CONFIG_CHANGED_PV = ":CURR_CONFIG_CHANGED"


class InvalidDeleteException(Exception):
    def __init__(self, value):
        super(InvalidDeleteException, self).__init__()
        self._value = value

    def __str__(self):
        return self._value


class ConfigListManager(object):
    """ Class to handle data on all available configurations and manage their associated PVs.

    Attributes:
        active_config_name (string): The name of the active configuration
        active_components (list): The names of the components in the active configuration
    """
    def __init__(self, block_server, server, schema_folder, vc_manager):
        """Constructor.

        Args:
            block_server (BlockServer): A reference to the BlockServer itself
            server (CAServer): A reference to the CaServer of the BlockServer
            schema_folder (string): The location of the schemas for validation
            vc_manager (ConfigVersionControl): The object for managing version control
        """
        self._config_metas = dict()
        self._component_metas = dict()
        self._comp_dependecncies = dict()
        self._ca_server = server
        self._block_server = block_server
        self.active_config_name = ""
        self.active_components = []
        self._active_changed = False
        self._lock = RLock()
        self._vc = vc_manager

        self._conf_path = FILEPATH_MANAGER.config_dir
        self._comp_path = FILEPATH_MANAGER.component_dir

        self._import_configs(schema_folder)

        # Create the changed PV
        self.set_active_changed(False)

    def get_active_changed(self):
        """Check to see if the active configuration has changed.

        Returns:
            int : 1 if it has changed otherwise 0
        """
        with self._lock:
            if self._active_changed:
                return 1
            else:
                return 0

    def set_active_changed(self, value):
        """Set the flag to indicate whether the active configuration has changed or not.

        Args:
            value (bool): Whether the active configuration has changed or not
        """
        self._active_changed = value
        self._ca_server.updatePV(CONFIG_CHANGED_PV, self.get_active_changed())

    def _get_config_names(self):
        return self._get_file_list(os.path.abspath(self._conf_path))

    def _get_component_names(self):
        comp_list = self._get_file_list(os.path.abspath(self._comp_path))
        l = list()
        for cn in comp_list:
            l.append(cn)
        return l

    def _get_file_list(self, path):
        files = []
        if os.path.isdir(path):
            files = [f for f in os.listdir(path) if os.path.isdir(os.path.join(path, f))]
        return files

    def get_configs(self):
        """Returns all of the valid configurations, made up of those found on startup and those subsequently created.

        Returns:
            list : A list of available configurations
        """
        configs_string = list()
        for config in self._config_metas.values():
            configs_string.append(config.to_dict())
        return configs_string

    def get_components(self):
        """Returns all of the valid components, made up of those found on startup and those subsequently created.

        Returns:
            list : A list of available components
        """
        comps = list()
        for cn, cv in self._component_metas.iteritems():
            if cn.lower() != DEFAULT_COMPONENT.lower():
                comps.append(cv.to_dict())
        return comps

    def _import_configs(self, schema_folder):
        # Create the pvs and get meta data
        config_list = self._get_config_names()
        comp_list = self._get_component_names()

        # Must load components first for them all to be known in dependencies
        for comp_name in comp_list:
            try:
                path = FILEPATH_MANAGER.get_component_path(comp_name)
                ConfigurationSchemaChecker.check_config_file_matches_schema(schema_folder, path, True)
                config = self.load_config(comp_name, True)
                self.update_a_config_in_list(config, True)
                self._vc.add(path)
            except Exception as err:
                print_and_log("Error in loading component: " + str(err), "MINOR")

        # Create default if it does not exist
        if DEFAULT_COMPONENT.lower() not in comp_list:
            ConfigurationFileManager.copy_default(self._comp_path)

        for config_name in config_list:
            try:
                path = FILEPATH_MANAGER.get_config_path(config_name)
                ConfigurationSchemaChecker.check_config_file_matches_schema(schema_folder, path)
                config = self.load_config(config_name)
                self.update_a_config_in_list(config)
                self._vc.add(path)
            except Exception as err:
                print_and_log("Error in loading config: " + str(err), "MINOR")

        # Add files to version control
        self._vc.commit("Blockserver started, configs updated")

    def load_config(self, name, is_component=False):
        """Loads an inactive configuration or component.

        Args:
<<<<<<< HEAD
            name (string) : The name of the configuration to load
            is_component (bool) : Whether it is a component or not
=======
            name (string): The name of the configuration to load
            is_subconfig (bool): Whether it is a component or not
>>>>>>> 357fb4ee

        Returns:
            InactiveConfigHolder : The holder for the requested configuration
        """
<<<<<<< HEAD
        config = InactiveConfigHolder(self._config_folder, MACROS, self._vc)
        config.load_inactive(name, is_component)
=======
        config = InactiveConfigHolder(MACROS, self._vc)
        config.load_inactive(name, is_subconfig)
>>>>>>> 357fb4ee
        return config

    def _update_component_dependencies_pv(self, name):
        # Updates PV with list of configs that depend on a component
        configs = []
        if name in self._comp_dependecncies.keys():
            configs = self._comp_dependecncies[name]
        if name in self._component_metas.keys():
            # Check just in case component failed to load
            self._ca_server.updatePV(self._component_metas[name].pv + DEPENDENCIES_PV,
                                     compress_and_hex(json.dumps(configs)))

    def _update_config_pv(self, name, data):
        # Updates pvs with new data
        self._ca_server.updatePV(self._config_metas[name].pv + GET_CONFIG_PV, compress_and_hex(json.dumps(data)))

    def _update_component_pv(self, name, data):
        # Updates pvs with new data
        self._ca_server.updatePV(self._component_metas[name].pv + GET_COMPONENT_PV, compress_and_hex(json.dumps(data)))

    def update_a_config_in_list_filewatcher(self, config, is_component=False):
        """Updates the PVs associated with a configuration

        Args:
<<<<<<< HEAD
            config (ConfigHolder) : The configuration holder
            is_component (bool) : Whether it is a component or not
=======
            config (ConfigHolder): The configuration holder
            is_subconfig (bool): Whether it is a component or not
>>>>>>> 357fb4ee
        """
        with self._lock:
            # Update dynamic PVs
            self.update_a_config_in_list(config, is_component)

            # Update static PVs (some of these aren't completely necessary)
            if is_component:
                self._block_server.update_comp_monitor()
                if config.get_config_name().lower() in [x.lower() for x in self.active_components]:
                    print_and_log("Active component edited in filesystem, reloading to get changes",
                                  src="FILEWTCHR")
                    self.set_active_changed(True)
                    self._block_server.load_last_config()
            else:
                self._block_server.update_config_monitors()
                if config.get_config_name().lower() == self.active_config_name.lower():
                    print_and_log("Active config edited in filesystem, reload to receive changes",
                                  src="FILEWTCHR")
                    self.set_active_changed(True)

    def update_a_config_in_list(self, config, is_component=False):
        """Takes a ConfigServerManager object and updates the list of meta data and the individual PVs.

        Args:
<<<<<<< HEAD
            config (ConfigHolder) : The configuration holder
            is_component (bool) : Whether it is a component or not
=======
            config (ConfigHolder): The configuration holder
            is_subconfig (bool): Whether it is a component or not
>>>>>>> 357fb4ee
        """
        name = config.get_config_name()
        name_lower = name.lower()

        # Get pv name (create if doesn't exist)
        pv_name = self._get_pv_name(name_lower, is_component)

        # Get meta data from config
        meta = config.get_config_meta()
        meta.pv = pv_name

        # Add metas and update pvs appropriately
        if is_component:
            if name_lower is not DEFAULT_COMPONENT.lower():
                self._component_metas[name_lower] = meta
                self._update_component_pv(name_lower, config.get_config_details())
                self._update_component_dependencies_pv(name_lower.lower())
        else:
            if name_lower in self._config_metas.keys():
                # Config already exists
                self._remove_config_from_dependencies(name)

            self._config_metas[name_lower] = meta
            self._update_config_pv(name_lower, config.get_config_details())

            # Update component dependencies
            comps = config.get_component_names()
            for comp in comps:
                if comp in self._comp_dependecncies:
                    self._comp_dependecncies[comp.lower()].append(config.get_config_name())
                else:
                    self._comp_dependecncies[comp.lower()] = [config.get_config_name()]
                self._update_component_dependencies_pv(comp.lower())

    def _remove_config_from_dependencies(self, config):
        # Remove old config from dependencies list
        for comp, confs in self._comp_dependecncies.iteritems():
            if config in confs:
                self._comp_dependecncies[comp].remove(config)
                self._update_component_dependencies_pv(comp)

    def _get_pv_name(self, config_name, is_component=False):
        """Returns the name of the pv corresponding to config_name, this name is generated if not already created."""
        if not is_component:
            if config_name in self._config_metas:
                pv_name = self._config_metas[config_name].pv
            else:
                curr_pvs = [meta.pv for meta in self._config_metas.values()]
                pv_name = create_pv_name(config_name, curr_pvs, "CONFIG")
        else:
            if config_name in self._component_metas:
                pv_name = self._component_metas[config_name].pv
            else:
                curr_pvs = [meta.pv for meta in self._component_metas.values()]
                pv_name = create_pv_name(config_name, curr_pvs, "COMPONENT")
        return pv_name

    def _update_version_control_post_delete(self, folder, files):
        for config in files:
            self._vc.remove(os.path.join(folder, config))
        self._vc.commit("Deleted %s" % ', '.join(list(files)))

    def delete_configs(self, delete_list, are_comps=False):
        """Takes a list of configurations and removes them from the file system and any relevant PVs.

        Args:
<<<<<<< HEAD
            delete_list (list) : The configurations/components to delete
            are_comps (bool) : Whether they are components or not
=======
            delete_list (list): The configurations/components to delete
            are_subconfigs (bool): Whether they are components or not
>>>>>>> 357fb4ee
        """
        with self._lock:
            # TODO: clean this up?
            print_and_log("Deleting: " + ', '.join(list(delete_list)), "INFO")
            lower_delete_list = set([x.lower() for x in delete_list])
            if not are_comps:
                if self.active_config_name.lower() in lower_delete_list:
                    raise InvalidDeleteException("Cannot delete currently active configuration")
                if not lower_delete_list.issubset(self._config_metas.keys()):
                    raise InvalidDeleteException("Delete list contains unknown configurations")
                for config in delete_list:
                    self._ca_server.deletePV(self._config_metas[config.lower()].pv + GET_CONFIG_PV)
                    del self._config_metas[config.lower()]
                    self._remove_config_from_dependencies(config)
                self._update_version_control_post_delete(self._conf_path, delete_list)  # Git is case sensitive
            else:
                if DEFAULT_COMPONENT.lower() in lower_delete_list:
                    raise InvalidDeleteException("Cannot delete default component")
                # Only allow comps to be deleted if they appear in no configs
                for comp in lower_delete_list:
                    if self._comp_dependecncies.get(comp):
                        raise InvalidDeleteException(comp + " is in use in: " + ', '.join(self._comp_dependecncies[comp]))
                if not lower_delete_list.issubset(self._component_metas.keys()):
                    raise InvalidDeleteException("Delete list contains unknown components")
                for comp in lower_delete_list:
                    self._ca_server.deletePV(self._component_metas[comp].pv + GET_COMPONENT_PV)
                    self._ca_server.deletePV(self._component_metas[comp].pv + DEPENDENCIES_PV)
                    del self._component_metas[comp]
                self._update_version_control_post_delete(self._comp_path, delete_list)

    def get_dependencies(self, comp_name):
        """Get the names of any configurations that depend on this component.

        Args:
            comp_name (string): The name of the component

        Returns:
            list : The configurations that depend on the component
        """
        with self._lock:
            dependencies = self._comp_dependecncies.get(comp_name)
            if dependencies is None:
                return []
            else:
                return dependencies

    def recover_from_version_control(self):
        """A method to revert the configurations directory back to the state held in version control."""
        self._vc.update()<|MERGE_RESOLUTION|>--- conflicted
+++ resolved
@@ -160,24 +160,14 @@
         """Loads an inactive configuration or component.
 
         Args:
-<<<<<<< HEAD
-            name (string) : The name of the configuration to load
-            is_component (bool) : Whether it is a component or not
-=======
             name (string): The name of the configuration to load
-            is_subconfig (bool): Whether it is a component or not
->>>>>>> 357fb4ee
+            is_component (bool): Whether it is a component or not
 
         Returns:
             InactiveConfigHolder : The holder for the requested configuration
         """
-<<<<<<< HEAD
-        config = InactiveConfigHolder(self._config_folder, MACROS, self._vc)
+        config = InactiveConfigHolder(MACROS, self._vc)
         config.load_inactive(name, is_component)
-=======
-        config = InactiveConfigHolder(MACROS, self._vc)
-        config.load_inactive(name, is_subconfig)
->>>>>>> 357fb4ee
         return config
 
     def _update_component_dependencies_pv(self, name):
@@ -202,13 +192,8 @@
         """Updates the PVs associated with a configuration
 
         Args:
-<<<<<<< HEAD
-            config (ConfigHolder) : The configuration holder
-            is_component (bool) : Whether it is a component or not
-=======
             config (ConfigHolder): The configuration holder
-            is_subconfig (bool): Whether it is a component or not
->>>>>>> 357fb4ee
+            is_component (bool): Whether it is a component or not
         """
         with self._lock:
             # Update dynamic PVs
@@ -233,13 +218,8 @@
         """Takes a ConfigServerManager object and updates the list of meta data and the individual PVs.
 
         Args:
-<<<<<<< HEAD
-            config (ConfigHolder) : The configuration holder
-            is_component (bool) : Whether it is a component or not
-=======
             config (ConfigHolder): The configuration holder
-            is_subconfig (bool): Whether it is a component or not
->>>>>>> 357fb4ee
+            is_component (bool): Whether it is a component or not
         """
         name = config.get_config_name()
         name_lower = name.lower()
@@ -306,13 +286,8 @@
         """Takes a list of configurations and removes them from the file system and any relevant PVs.
 
         Args:
-<<<<<<< HEAD
-            delete_list (list) : The configurations/components to delete
-            are_comps (bool) : Whether they are components or not
-=======
             delete_list (list): The configurations/components to delete
-            are_subconfigs (bool): Whether they are components or not
->>>>>>> 357fb4ee
+            are_comps (bool): Whether they are components or not
         """
         with self._lock:
             # TODO: clean this up?
