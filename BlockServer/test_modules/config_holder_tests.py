import unittest
import os
import shutil
import datetime

from BlockServer.core.inactive_config_holder import ConfigHolder
from BlockServer.config.configuration import Configuration
from BlockServer.core.constants import DEFAULT_COMPONENT
from BlockServer.core.macros import MACROS
from BlockServer.mocks.mock_version_control import MockVersionControl
from BlockServer.core.file_path_manager import FILEPATH_MANAGER


CONFIG_PATH = "./test_configs/"
BASE_PATH = "./example_base/"

# Helper functions
def add_block(ch, name, pv, group, local=True):
    data = {'name': name, 'pv': pv, 'group': group, 'local': local}
    ch.add_block(data)

def create_dummy_config():
    config = Configuration(MACROS)
    config.add_block("TESTBLOCK1", "PV1", "GROUP1", True)
    config.add_block("TESTBLOCK2", "PV2", "GROUP2", True)
    config.add_block("TESTBLOCK3", "PV3", "GROUP2", True)
    config.add_block("TESTBLOCK4", "PV4", "NONE", False)
    config.add_ioc("SIMPLE1")
    config.add_ioc("SIMPLE2")
    config.set_name("DUMMY")
    return config


def create_dummy_component():
    config = Configuration(MACROS)
    config.add_block("COMPBLOCK1", "PV1", "GROUP1", True)
    config.add_block("COMPBLOCK2", "PV2", "COMPGROUP", True)
    config.add_ioc("COMPSIMPLE1")
    return config


class TestConfigHolderSequence(unittest.TestCase):
    def setUp(self):
        # Create components folder and copying DEFAULT_COMPONENT fileIO into it
        FILEPATH_MANAGER.initialise(os.path.abspath(CONFIG_PATH))
        shutil.copytree(BASE_PATH, os.path.join(FILEPATH_MANAGER.component_dir, DEFAULT_COMPONENT))

    def tearDown(self):
        # Delete any configs created as part of the test
        path = FILEPATH_MANAGER.config_root_dir
        if os.path.isdir(path):
            shutil.rmtree(path)

    def test_dummy_name(self):
        ch = ConfigHolder(MACROS, MockVersionControl(), test_config=create_dummy_config())

        self.assertEqual(ch.get_config_name(), "DUMMY")

    def test_getting_blocks_json_with_no_blocks_returns_empty_list(self):
        # arrange
        ch = ConfigHolder(MACROS, MockVersionControl(), test_config=None)
        # act
        blocks = ch.get_blocknames()
        # assert
        self.assertEqual(len(blocks), 0)

    def test_dummy_config_blocks(self):
        ch = ConfigHolder(MACROS, MockVersionControl(), test_config=create_dummy_config())

        blks = ch.get_blocknames()
        self.assertEqual(len(blks), 4)
        self.assertEqual(blks[0], "TESTBLOCK1")
        self.assertEqual(blks[1], "TESTBLOCK2")
        self.assertEqual(blks[2], "TESTBLOCK3")
        self.assertEqual(blks[3], "TESTBLOCK4")

        blk_details = ch.get_block_details()
        self.assertEqual(len(blk_details), 4)
        self.assertTrue("TESTBLOCK1".lower() in blk_details)
        self.assertTrue("TESTBLOCK2".lower() in blk_details)
        self.assertTrue("TESTBLOCK3".lower() in blk_details)
        self.assertTrue("TESTBLOCK4".lower() in blk_details)
        self.assertEqual(blk_details["TESTBLOCK1".lower()].pv, "PV1")
        self.assertEqual(blk_details["TESTBLOCK2".lower()].pv, "PV2")
        self.assertEqual(blk_details["TESTBLOCK3".lower()].pv, "PV3")
        self.assertEqual(blk_details["TESTBLOCK4".lower()].pv, "PV4")
        self.assertEqual(blk_details["TESTBLOCK1".lower()].local, True)
        self.assertEqual(blk_details["TESTBLOCK2".lower()].local, True)
        self.assertEqual(blk_details["TESTBLOCK3".lower()].local, True)
        self.assertEqual(blk_details["TESTBLOCK4".lower()].local, False)

<<<<<<< HEAD
    def test_dummy_config_blocks_add_component(self):
        ch = ConfigHolder(CONFIG_PATH, MACROS, MockVersionControl(), test_config=create_dummy_config())
=======
    def test_dummy_config_blocks_add_subconfig(self):
        ch = ConfigHolder(MACROS, MockVersionControl(), test_config=create_dummy_config())
>>>>>>> 357fb4ee

        comp = create_dummy_component()
        ch.add_component("TESTCOMPONENT", comp)

        blks = ch.get_blocknames()
        self.assertEqual(len(blks), 6)
        self.assertEqual(blks[4], "COMPBLOCK1")
        self.assertEqual(blks[5], "COMPBLOCK2")

        blk_details = ch.get_block_details()
        self.assertEqual(len(blk_details), 6)
        self.assertTrue("COMPBLOCK1".lower() in blk_details)
        self.assertTrue("COMPBLOCK2".lower() in blk_details)
        self.assertEqual(blk_details["COMPBLOCK1".lower()].pv, "PV1")
        self.assertEqual(blk_details["COMPBLOCK2".lower()].pv, "PV2")
        self.assertEqual(blk_details["TESTBLOCK1".lower()].local, True)

<<<<<<< HEAD
    def test_dummy_config_blocks_add_remove_component(self):
        ch = ConfigHolder(CONFIG_PATH, MACROS, MockVersionControl(), test_config=create_dummy_config())
=======
    def test_dummy_config_blocks_add_remove_subconfig(self):
        ch = ConfigHolder(MACROS, MockVersionControl(), test_config=create_dummy_config())
>>>>>>> 357fb4ee

        comp = create_dummy_component()
        ch.add_component("TESTCOMPONENT", comp)

        ch.remove_comp("TESTCOMPONENT")

        blks = ch.get_blocknames()
        self.assertEqual(len(blks), 4)
        self.assertFalse("COMPBLOCK1" in blks)
        self.assertFalse("COMPBLOCK2" in blks)

    def test_dummy_config_groups(self):
        ch = ConfigHolder(MACROS, MockVersionControl(), test_config=create_dummy_config())

        grp_details = ch.get_group_details()
        self.assertEqual(len(grp_details), 3)
        self.assertTrue("GROUP1".lower() in grp_details)
        self.assertTrue("GROUP2".lower() in grp_details)
        self.assertTrue("NONE".lower() in grp_details)
        self.assertTrue("TESTBLOCK1" in grp_details["GROUP1".lower()].blocks)
        self.assertTrue("TESTBLOCK2" in grp_details["GROUP2".lower()].blocks)
        self.assertTrue("TESTBLOCK3" in grp_details["GROUP2".lower()].blocks)
        self.assertTrue("TESTBLOCK4" in grp_details["NONE".lower()].blocks)

<<<<<<< HEAD
    def test_dummy_config_groups_add_component(self):
        ch = ConfigHolder(CONFIG_PATH, MACROS, MockVersionControl(), test_config=create_dummy_config())
=======
    def test_dummy_config_groups_add_subconfig(self):
        ch = ConfigHolder(MACROS, MockVersionControl(), test_config=create_dummy_config())
>>>>>>> 357fb4ee

        comp = create_dummy_component()
        ch.add_component("TESTCOMPONENT", comp)

        grp_details = ch.get_group_details()
        self.assertEqual(len(grp_details), 4)
        self.assertTrue("COMPGROUP".lower() in grp_details)
        self.assertTrue("COMPBLOCK1" in grp_details["GROUP1".lower()].blocks)
        self.assertTrue("COMPBLOCK2" in grp_details["COMPGROUP".lower()].blocks)

<<<<<<< HEAD
    def test_dummy_config_groups_add_remove_component(self):
        ch = ConfigHolder(CONFIG_PATH, MACROS, MockVersionControl(), test_config=create_dummy_config())
=======
    def test_dummy_config_groups_add_remove_subconfig(self):
        ch = ConfigHolder(MACROS, MockVersionControl(), test_config=create_dummy_config())
>>>>>>> 357fb4ee

        comp = create_dummy_component()
        ch.add_component("TESTCOMPONENT", comp)
        ch.remove_comp("TESTCOMPONENT")

        grp_details = ch.get_group_details()
        self.assertEqual(len(grp_details), 3)
        self.assertFalse("COMPGROUP".lower() in grp_details)
        self.assertFalse("COMPBLOCK1" in grp_details["GROUP1".lower()].blocks)

    def test_dummy_config_iocs(self):
        ch = ConfigHolder(MACROS, MockVersionControl(), test_config=create_dummy_config())

        ioc_names = ch.get_ioc_names()
        self.assertEqual(len(ioc_names), 2)
        self.assertTrue("SIMPLE1" in ioc_names)
        self.assertTrue("SIMPLE2" in ioc_names)

<<<<<<< HEAD
    def test_dummy_config_iocs_add_component(self):
        ch = ConfigHolder(CONFIG_PATH, MACROS, MockVersionControl(), test_config=create_dummy_config())
=======
    def test_dummy_config_iocs_add_subconfig(self):
        ch = ConfigHolder(MACROS, MockVersionControl(), test_config=create_dummy_config())
>>>>>>> 357fb4ee

        comp = create_dummy_component()
        ch.add_component("TESTCOMPONENT", comp)

        ioc_names = ch.get_ioc_names()
        self.assertEqual(len(ioc_names), 3)
        self.assertTrue("COMPSIMPLE1" in ioc_names)

<<<<<<< HEAD
    def test_dummy_config_iocs_add_remove_component(self):
        ch = ConfigHolder(CONFIG_PATH, MACROS, MockVersionControl(), test_config=create_dummy_config())
=======
    def test_dummy_config_iocs_add_remove_subconfig(self):
        ch = ConfigHolder(MACROS, MockVersionControl(), test_config=create_dummy_config())
>>>>>>> 357fb4ee

        comp = create_dummy_component()
        ch.add_component("TESTCOMPONENT", comp)
        ch.remove_comp("TESTCOMPONENT")

        ioc_names = ch.get_ioc_names()
        self.assertEqual(len(ioc_names), 2)
        self.assertFalse("COMPSIMPLE1" in ioc_names)

    def test_dummy_config_components(self):
        ch = ConfigHolder(MACROS, MockVersionControl(), test_config=create_dummy_config())

        comps = ch.get_component_names()
        self.assertEqual(len(comps), 0)

<<<<<<< HEAD
    def test_dummy_config_components_add_component(self):
        ch = ConfigHolder(CONFIG_PATH, MACROS, MockVersionControl(), test_config=create_dummy_config())
=======
    def test_dummy_config_components_add_subconfig(self):
        ch = ConfigHolder(MACROS, MockVersionControl(), test_config=create_dummy_config())
>>>>>>> 357fb4ee

        comp = create_dummy_component()
        ch.add_component("TESTCOMPONENT", comp)

        comps = ch.get_component_names()
        self.assertEqual(len(comps), 1)
        self.assertTrue("TESTCOMPONENT" in comps)

<<<<<<< HEAD
    def test_dummy_config_components_add_remove_component(self):
        ch = ConfigHolder(CONFIG_PATH, MACROS, MockVersionControl(), test_config=create_dummy_config())
=======
    def test_dummy_config_components_add_remove_subconfig(self):
        ch = ConfigHolder(MACROS, MockVersionControl(), test_config=create_dummy_config())
>>>>>>> 357fb4ee

        comp = create_dummy_component()
        ch.add_component("TESTCOMPONENT", comp)
        ch.remove_comp("TESTCOMPONENT")

        comps = ch.get_component_names()
        self.assertEqual(len(comps), 0)
        self.assertFalse("TESTCOMPONENT".lower() in comps)

    def test_add_block(self):
        ch = ConfigHolder(MACROS, MockVersionControl(), test_config=Configuration(MACROS))

        blk = {"name": "TESTBLOCK1", "pv": "PV1", "local": True, "group": "NONE"}
        ch.add_block(blk)

        blk_details = ch.get_block_details()
        self.assertEqual(len(blk_details), 1)
        self.assertTrue("TESTBLOCK1".lower() in blk_details)
        self.assertEqual(blk_details["TESTBLOCK1".lower()].pv, "PV1")
        self.assertEqual(blk_details["TESTBLOCK1".lower()].local, True)

    def test_add_ioc(self):
        ch = ConfigHolder(MACROS, MockVersionControl(), test_config=Configuration(MACROS))

        ch._add_ioc("TESTIOC1")

        ioc_details = ch.get_ioc_names()
        self.assertEqual(len(ioc_details), 1)
        self.assertTrue("TESTIOC1" in ioc_details)

<<<<<<< HEAD
    def test_add_ioc_component(self):
        ch = ConfigHolder(CONFIG_PATH, MACROS, MockVersionControl(), test_config=Configuration(MACROS))
=======
    def test_add_ioc_subconfig(self):
        ch = ConfigHolder(MACROS, MockVersionControl(), test_config=Configuration(MACROS))
>>>>>>> 357fb4ee

        ch.add_component("TESTCOMPONENT", Configuration(MACROS))
        ch._add_ioc("TESTIOC1", "TESTCOMPONENT")

        ioc_details = ch.get_ioc_names()
        self.assertEqual(len(ioc_details), 1)
        self.assertTrue("TESTIOC1" in ioc_details)

    def test_get_config_details_empty(self):
        ch = ConfigHolder(MACROS, MockVersionControl(), test_config=Configuration(MACROS))
        details = ch.get_config_details()

        self.assertEqual(len(details['blocks']), 0)
        self.assertEqual(len(details['groups']), 0)
        self.assertEqual(len(details['iocs']), 0)
        self.assertEqual(len(details['components']), 0)
        self.assertEqual(details['name'], "")
        self.assertEqual(details['description'], "")
        self.assertEqual(details['synoptic'], "")

    def test_get_config_details(self):
        ch = ConfigHolder(MACROS, MockVersionControl(), test_config=create_dummy_config())
        details = ch.get_config_details()

        self.assertEqual(details["name"], "DUMMY")
        self.assertEqual(len(details['blocks']), 4)
        blks = [x['name'] for x in details['blocks']]
        self.assertTrue("TESTBLOCK1" in blks)
        self.assertTrue("TESTBLOCK2" in blks)
        self.assertTrue("TESTBLOCK3" in blks)
        self.assertTrue("TESTBLOCK4" in blks)
        self.assertEqual(len(details['groups']), 3)
        self.assertEqual(details['groups'][0]['blocks'], ["TESTBLOCK1"])
        self.assertEqual(details['groups'][1]['blocks'], ["TESTBLOCK2", "TESTBLOCK3"])
        self.assertEqual(details['groups'][2]['blocks'], ["TESTBLOCK4"])
        self.assertEqual(len(details['iocs']), 2)
        iocs = [x['name'] for x in details['iocs']]
        self.assertTrue("SIMPLE1" in iocs)
        self.assertTrue("SIMPLE2" in iocs)
        self.assertEqual(len(details['components']), 0)

<<<<<<< HEAD
    def test_get_config_details_add_component(self):
        ch = ConfigHolder(CONFIG_PATH, MACROS, MockVersionControl(), test_config=Configuration(MACROS))
=======
    def test_get_config_details_add_subconfig(self):
        ch = ConfigHolder(MACROS, MockVersionControl(), test_config=Configuration(MACROS))
>>>>>>> 357fb4ee

        comp = create_dummy_component()
        ch.add_component("TESTCOMPONENT", comp)

        details = ch.get_config_details()
        self.assertEqual(len(details['blocks']), 2)
        blks = [x['name'] for x in details['blocks']]
        self.assertTrue("COMPBLOCK1" in blks)
        self.assertTrue("COMPBLOCK2" in blks)
        self.assertEqual(len(details['groups']), 2)
        self.assertEqual(details['groups'][0]['blocks'], ["COMPBLOCK1"])
        self.assertEqual(details['groups'][1]['blocks'], ["COMPBLOCK2"])
        self.assertEqual(len(details['iocs']), 0)
        iocs = [x['name'] for x in details['iocs']]
        self.assertFalse("COMPSIMPLE1" in iocs)
        self.assertEqual(len(details['components']), 1)

    def test_empty_config_save_and_load(self):
        ch = ConfigHolder(MACROS, MockVersionControl(), test_config=Configuration(MACROS))
        ch.save_configuration("TESTCONFIG", False)
        ch.clear_config()

        conf = ch.load_configuration("TESTCONFIG")
        ch.set_config(conf, False)

        self.assertEqual(ch.get_config_name(), "TESTCONFIG")
        self.assertEqual(len(ch.get_blocknames()), 0)
        self.assertEqual(len(ch.get_group_details()), 1)
        self.assertEqual(ch.get_group_details().keys()[0], "NONE".lower())
        self.assertEqual(len(ch.get_ioc_names()), 0)
        self.assertEqual(len(ch.get_component_names()), 0)

<<<<<<< HEAD
    def test_empty_component_save_and_load(self):
        ch = ConfigHolder(CONFIG_PATH, MACROS, MockVersionControl(), test_config=Configuration(MACROS))
        ch.save_configuration("TESTCOMPONENT", True)
=======
    def test_empty_subconfig_save_and_load(self):
        ch = ConfigHolder(MACROS, MockVersionControl(), test_config=Configuration(MACROS))
        ch.save_configuration("TESTSUBCONFIG", True)
>>>>>>> 357fb4ee
        ch.clear_config()

        conf = ch.load_configuration("TESTCOMPONENT", True)
        ch.set_config(conf, True)

        self.assertEqual(ch.get_config_name(), "TESTCOMPONENT")
        self.assertEqual(len(ch.get_blocknames()), 0)
        self.assertEqual(len(ch.get_group_details()), 1)
        self.assertEqual(ch.get_group_details().keys()[0], "NONE".lower())
        self.assertEqual(len(ch.get_ioc_names()), 0)
        self.assertEqual(len(ch.get_component_names()), 0)

    def test_dummy_config_save_and_load(self):
        ch = ConfigHolder(MACROS, MockVersionControl(), test_config=create_dummy_config())
        ch.save_configuration("TESTCONFIG", False)
        ch.clear_config()

        conf = ch.load_configuration("TESTCONFIG")
        ch.set_config(conf, False)

        self.assertEqual(ch.get_config_name(), "TESTCONFIG")
        self.assertEqual(len(ch.get_blocknames()), 4)
        self.assertEqual(len(ch.get_group_details()), 3)
        self.assertEqual(len(ch.get_ioc_names()), 2)
        self.assertEqual(len(ch.get_component_names()), 0)

    def test_save_comp_add_to_config(self):
<<<<<<< HEAD
        # Create and save a component
        ch = ConfigHolder(CONFIG_PATH, MACROS, MockVersionControl(), test_config=create_dummy_component())
        ch.save_configuration("TESTCOMPONENT", True)
        ch.clear_config()

        # Create and save a config that uses the component
        ch = ConfigHolder(CONFIG_PATH, MACROS, MockVersionControl(), test_config=create_dummy_config())
        comp = ch.load_configuration("TESTCOMPONENT", True)
        ch.add_component("TESTCOMPONENT", comp)
=======
        # Create and save a subconfig
        ch = ConfigHolder(MACROS, MockVersionControl(), test_config=create_dummy_subconfig())
        ch.save_configuration("TESTSUBCONFIG", True)
        ch.clear_config()

        # Create and save a config that uses the subconfig
        ch = ConfigHolder(MACROS, MockVersionControl(), test_config=create_dummy_config())
        comp = ch.load_configuration("TESTSUBCONFIG", True)
        ch.add_subconfig("TESTSUBCONFIG", comp)
>>>>>>> 357fb4ee
        ch.save_configuration("TESTCONFIG", False)
        ch.clear_config()
        conf = ch.load_configuration("TESTCONFIG", False)
        ch.set_config(conf)

        self.assertEqual(len(ch.get_component_names()), 1)

    def test_get_groups_list_from_empty_repo(self):
        ch = ConfigHolder(MACROS, MockVersionControl())
        grps = ch.get_group_details()
        self.assertEqual(len(grps), 0)

    def test_add_config_and_get_groups_list(self):
        ch = ConfigHolder(MACROS, MockVersionControl(), test_config=create_dummy_config())

        grps = ch.get_group_details()
        self.assertEqual(len(grps), 3)
        self.assertTrue('group1' in grps)
        self.assertTrue('group2' in grps)
        self.assertTrue("TESTBLOCK1" in grps['group1'].blocks)
        self.assertTrue("TESTBLOCK2" in grps['group2'].blocks)
        self.assertTrue("TESTBLOCK3" in grps['group2'].blocks)
        self.assertTrue("TESTBLOCK4" in grps['none'].blocks)

<<<<<<< HEAD
    def test_add_component_then_get_groups_list(self):
        ch = ConfigHolder(CONFIG_PATH, MACROS, MockVersionControl(), test_config=create_dummy_config())
        comp = create_dummy_component()
        ch.add_component("TESTCOMPONENT", comp)
=======
    def test_add_subconfig_then_get_groups_list(self):
        ch = ConfigHolder(MACROS, MockVersionControl(), test_config=create_dummy_config())
        sub = create_dummy_subconfig()
        ch.add_subconfig("TESTSUBCONFIG", sub)
>>>>>>> 357fb4ee

        grps = ch.get_group_details()
        self.assertEqual(len(grps), 4)
        self.assertTrue('compgroup' in grps)
        self.assertTrue("COMPBLOCK1" in grps['group1'].blocks)
        self.assertTrue("COMPBLOCK2" in grps['compgroup'].blocks)

<<<<<<< HEAD
    def test_add_component_remove_component_then_get_groups_list(self):
        ch = ConfigHolder(CONFIG_PATH, MACROS, MockVersionControl(), test_config=create_dummy_config())
        comp = create_dummy_component()
        ch.add_component("TESTCOMPONENT", comp)
        ch.remove_comp("TESTCOMPONENT")
=======
    def test_add_subconfig_remove_subconfig_then_get_groups_list(self):
        ch = ConfigHolder(MACROS, MockVersionControl(), test_config=create_dummy_config())
        sub = create_dummy_subconfig()
        ch.add_subconfig("TESTSUBCONFIG", sub)
        ch.remove_subconfig("TESTSUBCONFIG")
>>>>>>> 357fb4ee

        grps = ch.get_group_details()
        self.assertEqual(len(grps), 3)
        self.assertFalse('compgroup' in grps)
        self.assertFalse("COMPBLOCK1" in grps['group1'].blocks)

    def test_redefine_groups_from_list_simple_move(self):
        ch = ConfigHolder(MACROS, MockVersionControl(), test_config=create_dummy_config())

        # Move TESTBLOCK2 and TESTBLOCK4 into group 1
        redef = [{"name": "group1", "blocks": ["TESTBLOCK1", "TESTBLOCK2", "TESTBLOCK4"]},
                 {"name": "group2", "blocks": ["TESTBLOCK3"]}]
        ch._set_group_details(redef)

        grps = ch.get_group_details()
        self.assertEqual(len(grps), 3)
        self.assertTrue('group1' in grps)
        self.assertTrue('group2' in grps)
        self.assertTrue("TESTBLOCK1" in grps['group1'].blocks)
        self.assertTrue("TESTBLOCK2" in grps['group1'].blocks)
        self.assertTrue("TESTBLOCK3" in grps['group2'].blocks)
        self.assertTrue("TESTBLOCK4" in grps['group1'].blocks)

    def test_redefine_groups_from_list_leave_group_empty(self):
        ch = ConfigHolder(MACROS, MockVersionControl(), test_config=create_dummy_config())

        # Move TESTBLOCK2, TESTBLOCK3 and TESTBLOCK4 into group 1
        redef = [{"name": "group1", "blocks": ["TESTBLOCK1", "TESTBLOCK2", "TESTBLOCK3", "TESTBLOCK4"]},
                 {"name": "group2", "blocks": []}]
        ch._set_group_details(redef)

        grps = ch.get_group_details()
        self.assertEqual(len(grps), 2)  # The group1 and none
        self.assertTrue('group1' in grps)
        self.assertFalse('group2' in grps)
        self.assertTrue("TESTBLOCK1" in grps['group1'].blocks)
        self.assertTrue("TESTBLOCK2" in grps['group1'].blocks)
        self.assertTrue("TESTBLOCK3" in grps['group1'].blocks)
        self.assertTrue("TESTBLOCK4" in grps['group1'].blocks)
        self.assertEqual(len(grps['none'].blocks), 0)

<<<<<<< HEAD
    def test_redefine_groups_from_list_component_changes(self):
        ch = ConfigHolder(CONFIG_PATH, MACROS, MockVersionControl(), test_config=create_dummy_config())
        comp = create_dummy_component()
        ch.add_component("TESTCOMPONENT", comp)
=======
    def test_redefine_groups_from_list_subconfig_changes(self):
        ch = ConfigHolder(MACROS, MockVersionControl(), test_config=create_dummy_config())
        sub = create_dummy_subconfig()
        ch.add_subconfig("TESTSUBCONFIG", sub)
>>>>>>> 357fb4ee

        # Move COMPBLOCK1 and COMPBLOCK2 into group 1
        redef = [{"name": "group1", "blocks": ["TESTBLOCK1", "TESTBLOCK2", "TESTBLOCK3", "TESTBLOCK4", "COMPBLOCK1",
                                               "COMPBLOCK2"]},
                 {"name": "group2", "blocks": []},
                 {"name": "compgroup", "blocks": []}]
        ch._set_group_details(redef)

        grps = ch.get_group_details()
        self.assertEqual(len(grps), 2)  # group1 and none
        self.assertTrue('group1' in grps)
        self.assertFalse('group2' in grps)
        self.assertFalse('compgroup' in grps)
        self.assertTrue("TESTBLOCK1" in grps['group1'].blocks)
        self.assertTrue("TESTBLOCK2" in grps['group1'].blocks)
        self.assertTrue("TESTBLOCK3" in grps['group1'].blocks)
        self.assertTrue("TESTBLOCK4" in grps['group1'].blocks)
        self.assertEqual(len(grps['none'].blocks), 0)

    def test_set_config_details(self):
<<<<<<< HEAD
        # Need component
        ch = ConfigHolder(CONFIG_PATH, MACROS, MockVersionControl(), test_config=Configuration(MACROS))
        ch.save_configuration("TESTCOMPONENT", True)
=======
        # Need subconfig
        ch = ConfigHolder(MACROS, MockVersionControl(), test_config=Configuration(MACROS))
        ch.save_configuration("TESTSUBCONFIG", True)
>>>>>>> 357fb4ee

        ch = ConfigHolder(MACROS, MockVersionControl(), test_config=create_dummy_config())

        new_details = {"iocs":
                           [{"name": "TESTSIMPLE1", "autostart": True, "restart": True, "macros": [], "pvs": [],
                             "pvsets": [], "component": None},
                            {"name": "TESTSIMPLE2", "autostart": True, "restart": True, "macros": [], "pvs": [],
                             "pvsets": [], "component": None}],
                       "blocks":
                           [{"name": "TESTBLOCK1", "local": True, "pv": "PV1", "component": None,
                             "visible": True},
                            {"name": "TESTBLOCK2", "local": True, "pv": "PV2", "component": None,
                             "visible": True},
                            {"name": "TESTBLOCK3", "local": True, "pv": "PV3", "component": None,
                             "visible": True}],
                       "components": [{"name": "TESTCOMPONENT"}],
                       "groups":
                           [{"blocks": ["TESTBLOCK1"], "name": "Group1", "component": None},
                            {"blocks": ["TESTBLOCK2"], "name": "Group2", "component": None},
                            {"blocks": ["TESTBLOCK3"], "name": "NONE", "component": None}],
                       "name": "TESTCONFIG",
                       "description": "Test Description",
                       "synoptic": "TEST_SYNOPTIC"
                       }
        ch.set_config_details(new_details)
        details = ch.get_config_details()
        iocs = [x['name'] for x in details['iocs']]
        self.assertEqual(len(iocs), 2)
        self.assertTrue("TESTSIMPLE1" in iocs)
        self.assertTrue("TESTSIMPLE2" in iocs)

        self.assertEqual(len(details['blocks']), 3)
        blks = [x['name'] for x in details['blocks']]
        self.assertTrue("TESTBLOCK1" in blks)
        self.assertTrue("TESTBLOCK2" in blks)
        self.assertTrue("TESTBLOCK3" in blks)

        self.assertEqual(len(details['groups']), 3)
        self.assertEqual(details['groups'][0]['blocks'], ["TESTBLOCK1"])
        self.assertEqual(details['groups'][1]['blocks'], ["TESTBLOCK2"])
        self.assertEqual(details['groups'][2]['blocks'], ["TESTBLOCK3"])

        self.assertEqual(len(details['components']), 1)
        self.assertEqual(details['components'][0]['name'], "TESTCOMPONENT")

        self.assertEqual(details['name'], "TESTCONFIG")
        self.assertEqual(details['description'], "Test Description")
        self.assertEqual(details['synoptic'], "TEST_SYNOPTIC")

    def test_set_config_details_nonexistant_block_in_group_is_removed(self):
        ch = ConfigHolder(MACROS, MockVersionControl(), test_config=create_dummy_config())

        new_details = {"iocs":
                           [{"name": "TESTSIMPLE1", "autostart": True, "restart": True, "macros": [], "pvs": [],
                             "pvsets": [], "component": None},
                            {"name": "TESTSIMPLE2", "autostart": True, "restart": True, "macros": [], "pvs": [],
                             "pvsets": [], "component": None}],
                       "blocks":
                           [{"name": "TESTBLOCK1", "local": True, "pv": "PV1", "component": None,
                             "visible": True},
                            {"name": "TESTBLOCK2", "local": True, "pv": "PV2", "component": None,
                             "visible": True},
                            {"name": "TESTBLOCK3", "local": True, "pv": "PV3", "component": None,
                             "visible": True}],
                       "components": [],
                       "groups":
                           [{"blocks": ["TESTBLOCK1", "IDONTEXIST"], "name": "Group1", "component": None},
                            {"blocks": ["TESTBLOCK2"], "name": "Group2", "component": None},
                            {"blocks": ["TESTBLOCK3"], "name": "NONE", "component": None}],
                       "name": "TESTCONFIG"
        }
        ch.set_config_details(new_details)

        # Check via get_config_details
        details = ch.get_config_details()
        self.assertEqual(len(details['blocks']), 3)
        blks = [x['name'] for x in details['blocks']]
        self.assertFalse("IDONTEXIST" in blks)

        self.assertEqual(len(details['groups']), 3)
        self.assertEqual(details['groups'][0]['blocks'], ["TESTBLOCK1"])

        # Also check via get_group_details
        grp = ch.get_group_details()['group1']
        self.assertFalse("IDONTEXIST" in grp.blocks)

    def test_set_config_details_empty_group_is_removed(self):
        ch = ConfigHolder(MACROS, MockVersionControl(), test_config=create_dummy_config())

        new_details = {"iocs":
                           [{"name": "TESTSIMPLE1", "autostart": True, "restart": True, "macros": {}, "pvs": {},
                             "pvsets": {}, "component": None},
                            {"name": "TESTSIMPLE2", "autostart": True, "restart": True, "macros": {}, "pvs": {},
                             "pvsets": {}, "component": None}],
                       "blocks":
                           [{"name": "TESTBLOCK1", "local": True, "pv": "PV1", "component": None,
                             "visible": True},
                            {"name": "TESTBLOCK2", "local": True, "pv": "PV2", "component": None,
                             "visible": True},
                            {"name": "TESTBLOCK3", "local": True, "pv": "PV3", "component": None,
                             "visible": True}],
                       "components": [],
                       "groups":
                           [{"blocks": ["TESTBLOCK1", "TESTBLOCK2"], "name": "Group1", "component": None},
                            {"blocks": [], "name": "Group2", "component": None},
                            {"blocks": ["TESTBLOCK3"], "name": "NONE", "component": None}],
                       "name": "TESTCONFIG"
        }
        ch.set_config_details(new_details)

        # Check via get_config_details
        details = ch.get_config_details()
        self.assertEqual(len(details['groups']), 2)

        # Also check via get_group_details
        grps = ch.get_group_details()
        self.assertEqual(len(grps), 2)

    def test_set_config_details_ioc_lists_filled(self):
        ch = ConfigHolder(MACROS, MockVersionControl(), test_config=create_dummy_config())
        new_details = {"iocs":
                           [{"name": "TESTSIMPLE1", "autostart": True, "restart": True,
                                "macros": [{"name": "TESTMACRO1", "value" : "TEST"}, {"name": "TESTMACRO2",
                                                                                      "value" : 123}],
                                "pvs": [{"name": "TESTPV1", "value": 123}],
                                "pvsets": [{"name": "TESTPVSET1", "enabled": True}],
                                "component": None},
                            {"name": "TESTSIMPLE2", "autostart": True, "restart": True,
                                "macros": [{"name": "TESTMACRO3", "value" : "TEST2"}],
                                "pvs": [],
                                "pvsets": [],
                                "component": None}],
                       "blocks":
                           [{"name": "TESTBLOCK1", "local": True, "pv": "PV1", "component": None,
                             "visible": True},
                            {"name": "TESTBLOCK2", "local": True, "pv": "PV2", "component": None,
                             "visible": True},
                            {"name": "TESTBLOCK3", "local": True, "pv": "PV3", "component": None,
                             "visible": True}],
                       "components": [],
                       "groups":
                           [{"blocks": ["TESTBLOCK1", "IDONTEXIST"], "name": "Group1", "component": None},
                            {"blocks": ["TESTBLOCK2"], "name": "Group2", "component": None},
                            {"blocks": ["TESTBLOCK3"], "name": "NONE", "component": None}],
                       "name": "TESTCONFIG"
        }
        ch.set_config_details(new_details)

        # Check via get_config_details
        details = ch.get_config_details()
        self.assertEqual(len(details['iocs']), 2)
        macros = [y for x in details['iocs'] for y in x['macros']]
        macro_names = [x['name'] for x in macros]
        self.assertTrue("TESTMACRO1" in macro_names)
        self.assertTrue("TESTMACRO3" in macro_names)

    def test_set_config_details_empty_config(self):
        ch = ConfigHolder(MACROS, MockVersionControl(), test_config=create_dummy_config())
        new_details = {"iocs": [],
                       "blocks": [],
                       "components": [],
                       "groups": [],
                       "name": "EMPTYCONFIG",
                       "description": "",
                       "synoptic": ""
        }
        ch.set_config_details(new_details)

        # Check via get_config_details
        details = ch.get_config_details()
        self.assertEqual(len(details['iocs']), 0)
        self.assertEqual(len(details['blocks']), 0)
        self.assertEqual(len(details['components']), 0)
        self.assertEqual(len(details['groups']), 0)
        self.assertEqual(details['description'], "")
        self.assertEqual(details['synoptic'], "")
        self.assertEqual(details['name'], "EMPTYCONFIG")

    def test_default_component_is_loaded(self):
        # Arrange
        ch = ConfigHolder(MACROS, MockVersionControl(), test_config=Configuration(MACROS))
        ch.save_configuration("TESTCONFIG", False)
        ch.clear_config()

        # Act
        conf = ch.load_configuration("TESTCONFIG")
        ch.set_config(conf, False)

        # Assert
        ioc_count = len(ch.get_ioc_names())
        ioc_count_with_default = len(ch.get_ioc_names(True))
        self.assertTrue(ioc_count_with_default > ioc_count)

        comp_count = len(ch.get_component_names())
        comp_count_with_default = len(ch.get_component_names(True))
        self.assertTrue(comp_count_with_default > comp_count)

    def test_cannot_modify_default(self):
        ch = ConfigHolder(MACROS, MockVersionControl(), test_config=Configuration(MACROS))

        try:
            ch.save_configuration(DEFAULT_COMPONENT, True)
        except Exception as err:
            self.assertEqual(err.message, "Cannot save over default component")

    def test_clear_config(self):
        ch = ConfigHolder(MACROS, MockVersionControl(), test_config=None)
        add_block(ch, "TESTBLOCK1", "PV1", "GROUP1", True)
        add_block(ch, "TESTBLOCK2", "PV2", "GROUP2", True)
        add_block(ch, "TESTBLOCK3", "PV3", "GROUP2", True)
        add_block(ch, "TESTBLOCK4", "PV4", "NONE", True)
        blocks = ch.get_blocknames()
        self.assertEquals(len(blocks), 4)
        ch.clear_config()
        blocks = ch.get_blocknames()
        self.assertEquals(len(blocks), 0)

    def test_cannot_save_with_blank_name(self):
        ch = ConfigHolder(MACROS, MockVersionControl(), test_config=Configuration(MACROS))
        self.assertRaises(Exception, ch.save_configuration, "", False)

    def test_cannot_save_with_none_name(self):
        ch = ConfigHolder(MACROS, MockVersionControl(), test_config=Configuration(MACROS))
        self.assertRaises(Exception, ch.save_configuration, None, False)

    def test_cannot_save_with_invalid_name(self):
        ch = ConfigHolder(MACROS, MockVersionControl(), test_config=Configuration(MACROS))
        self.assertRaises(Exception, ch.save_configuration, "This is invalid", False)
        self.assertRaises(Exception, ch.save_configuration, "This_is_invalid!", False)

<|MERGE_RESOLUTION|>--- conflicted
+++ resolved
@@ -89,14 +89,9 @@
         self.assertEqual(blk_details["TESTBLOCK3".lower()].local, True)
         self.assertEqual(blk_details["TESTBLOCK4".lower()].local, False)
 
-<<<<<<< HEAD
+
     def test_dummy_config_blocks_add_component(self):
-        ch = ConfigHolder(CONFIG_PATH, MACROS, MockVersionControl(), test_config=create_dummy_config())
-=======
-    def test_dummy_config_blocks_add_subconfig(self):
-        ch = ConfigHolder(MACROS, MockVersionControl(), test_config=create_dummy_config())
->>>>>>> 357fb4ee
-
+        ch = ConfigHolder(MACROS, MockVersionControl(), test_config=create_dummy_config())
         comp = create_dummy_component()
         ch.add_component("TESTCOMPONENT", comp)
 
@@ -113,14 +108,8 @@
         self.assertEqual(blk_details["COMPBLOCK2".lower()].pv, "PV2")
         self.assertEqual(blk_details["TESTBLOCK1".lower()].local, True)
 
-<<<<<<< HEAD
     def test_dummy_config_blocks_add_remove_component(self):
-        ch = ConfigHolder(CONFIG_PATH, MACROS, MockVersionControl(), test_config=create_dummy_config())
-=======
-    def test_dummy_config_blocks_add_remove_subconfig(self):
-        ch = ConfigHolder(MACROS, MockVersionControl(), test_config=create_dummy_config())
->>>>>>> 357fb4ee
-
+        ch = ConfigHolder(MACROS, MockVersionControl(), test_config=create_dummy_config())
         comp = create_dummy_component()
         ch.add_component("TESTCOMPONENT", comp)
 
@@ -144,14 +133,8 @@
         self.assertTrue("TESTBLOCK3" in grp_details["GROUP2".lower()].blocks)
         self.assertTrue("TESTBLOCK4" in grp_details["NONE".lower()].blocks)
 
-<<<<<<< HEAD
     def test_dummy_config_groups_add_component(self):
-        ch = ConfigHolder(CONFIG_PATH, MACROS, MockVersionControl(), test_config=create_dummy_config())
-=======
-    def test_dummy_config_groups_add_subconfig(self):
-        ch = ConfigHolder(MACROS, MockVersionControl(), test_config=create_dummy_config())
->>>>>>> 357fb4ee
-
+        ch = ConfigHolder(MACROS, MockVersionControl(), test_config=create_dummy_config())
         comp = create_dummy_component()
         ch.add_component("TESTCOMPONENT", comp)
 
@@ -161,14 +144,8 @@
         self.assertTrue("COMPBLOCK1" in grp_details["GROUP1".lower()].blocks)
         self.assertTrue("COMPBLOCK2" in grp_details["COMPGROUP".lower()].blocks)
 
-<<<<<<< HEAD
     def test_dummy_config_groups_add_remove_component(self):
-        ch = ConfigHolder(CONFIG_PATH, MACROS, MockVersionControl(), test_config=create_dummy_config())
-=======
-    def test_dummy_config_groups_add_remove_subconfig(self):
-        ch = ConfigHolder(MACROS, MockVersionControl(), test_config=create_dummy_config())
->>>>>>> 357fb4ee
-
+        ch = ConfigHolder(MACROS, MockVersionControl(), test_config=create_dummy_config())
         comp = create_dummy_component()
         ch.add_component("TESTCOMPONENT", comp)
         ch.remove_comp("TESTCOMPONENT")
@@ -186,14 +163,8 @@
         self.assertTrue("SIMPLE1" in ioc_names)
         self.assertTrue("SIMPLE2" in ioc_names)
 
-<<<<<<< HEAD
     def test_dummy_config_iocs_add_component(self):
-        ch = ConfigHolder(CONFIG_PATH, MACROS, MockVersionControl(), test_config=create_dummy_config())
-=======
-    def test_dummy_config_iocs_add_subconfig(self):
-        ch = ConfigHolder(MACROS, MockVersionControl(), test_config=create_dummy_config())
->>>>>>> 357fb4ee
-
+        ch = ConfigHolder(MACROS, MockVersionControl(), test_config=create_dummy_config())
         comp = create_dummy_component()
         ch.add_component("TESTCOMPONENT", comp)
 
@@ -201,14 +172,8 @@
         self.assertEqual(len(ioc_names), 3)
         self.assertTrue("COMPSIMPLE1" in ioc_names)
 
-<<<<<<< HEAD
     def test_dummy_config_iocs_add_remove_component(self):
-        ch = ConfigHolder(CONFIG_PATH, MACROS, MockVersionControl(), test_config=create_dummy_config())
-=======
-    def test_dummy_config_iocs_add_remove_subconfig(self):
-        ch = ConfigHolder(MACROS, MockVersionControl(), test_config=create_dummy_config())
->>>>>>> 357fb4ee
-
+        ch = ConfigHolder(MACROS, MockVersionControl(), test_config=create_dummy_config())
         comp = create_dummy_component()
         ch.add_component("TESTCOMPONENT", comp)
         ch.remove_comp("TESTCOMPONENT")
@@ -223,14 +188,8 @@
         comps = ch.get_component_names()
         self.assertEqual(len(comps), 0)
 
-<<<<<<< HEAD
     def test_dummy_config_components_add_component(self):
-        ch = ConfigHolder(CONFIG_PATH, MACROS, MockVersionControl(), test_config=create_dummy_config())
-=======
-    def test_dummy_config_components_add_subconfig(self):
-        ch = ConfigHolder(MACROS, MockVersionControl(), test_config=create_dummy_config())
->>>>>>> 357fb4ee
-
+        ch = ConfigHolder(MACROS, MockVersionControl(), test_config=create_dummy_config())
         comp = create_dummy_component()
         ch.add_component("TESTCOMPONENT", comp)
 
@@ -238,14 +197,8 @@
         self.assertEqual(len(comps), 1)
         self.assertTrue("TESTCOMPONENT" in comps)
 
-<<<<<<< HEAD
     def test_dummy_config_components_add_remove_component(self):
-        ch = ConfigHolder(CONFIG_PATH, MACROS, MockVersionControl(), test_config=create_dummy_config())
-=======
-    def test_dummy_config_components_add_remove_subconfig(self):
-        ch = ConfigHolder(MACROS, MockVersionControl(), test_config=create_dummy_config())
->>>>>>> 357fb4ee
-
+        ch = ConfigHolder(MACROS, MockVersionControl(), test_config=create_dummy_config())
         comp = create_dummy_component()
         ch.add_component("TESTCOMPONENT", comp)
         ch.remove_comp("TESTCOMPONENT")
@@ -275,13 +228,8 @@
         self.assertEqual(len(ioc_details), 1)
         self.assertTrue("TESTIOC1" in ioc_details)
 
-<<<<<<< HEAD
     def test_add_ioc_component(self):
-        ch = ConfigHolder(CONFIG_PATH, MACROS, MockVersionControl(), test_config=Configuration(MACROS))
-=======
-    def test_add_ioc_subconfig(self):
-        ch = ConfigHolder(MACROS, MockVersionControl(), test_config=Configuration(MACROS))
->>>>>>> 357fb4ee
+        ch = ConfigHolder(MACROS, MockVersionControl(), test_config=Configuration(MACROS))
 
         ch.add_component("TESTCOMPONENT", Configuration(MACROS))
         ch._add_ioc("TESTIOC1", "TESTCOMPONENT")
@@ -323,14 +271,8 @@
         self.assertTrue("SIMPLE2" in iocs)
         self.assertEqual(len(details['components']), 0)
 
-<<<<<<< HEAD
     def test_get_config_details_add_component(self):
-        ch = ConfigHolder(CONFIG_PATH, MACROS, MockVersionControl(), test_config=Configuration(MACROS))
-=======
-    def test_get_config_details_add_subconfig(self):
-        ch = ConfigHolder(MACROS, MockVersionControl(), test_config=Configuration(MACROS))
->>>>>>> 357fb4ee
-
+        ch = ConfigHolder(MACROS, MockVersionControl(), test_config=Configuration(MACROS))
         comp = create_dummy_component()
         ch.add_component("TESTCOMPONENT", comp)
 
@@ -362,15 +304,9 @@
         self.assertEqual(len(ch.get_ioc_names()), 0)
         self.assertEqual(len(ch.get_component_names()), 0)
 
-<<<<<<< HEAD
     def test_empty_component_save_and_load(self):
-        ch = ConfigHolder(CONFIG_PATH, MACROS, MockVersionControl(), test_config=Configuration(MACROS))
+        ch = ConfigHolder(MACROS, MockVersionControl(), test_config=Configuration(MACROS))
         ch.save_configuration("TESTCOMPONENT", True)
-=======
-    def test_empty_subconfig_save_and_load(self):
-        ch = ConfigHolder(MACROS, MockVersionControl(), test_config=Configuration(MACROS))
-        ch.save_configuration("TESTSUBCONFIG", True)
->>>>>>> 357fb4ee
         ch.clear_config()
 
         conf = ch.load_configuration("TESTCOMPONENT", True)
@@ -398,27 +334,16 @@
         self.assertEqual(len(ch.get_component_names()), 0)
 
     def test_save_comp_add_to_config(self):
-<<<<<<< HEAD
         # Create and save a component
-        ch = ConfigHolder(CONFIG_PATH, MACROS, MockVersionControl(), test_config=create_dummy_component())
+        ch = ConfigHolder(MACROS, MockVersionControl(), test_config=create_dummy_component())
         ch.save_configuration("TESTCOMPONENT", True)
         ch.clear_config()
 
         # Create and save a config that uses the component
-        ch = ConfigHolder(CONFIG_PATH, MACROS, MockVersionControl(), test_config=create_dummy_config())
+        ch = ConfigHolder(MACROS, MockVersionControl(), test_config=create_dummy_config())
         comp = ch.load_configuration("TESTCOMPONENT", True)
         ch.add_component("TESTCOMPONENT", comp)
-=======
-        # Create and save a subconfig
-        ch = ConfigHolder(MACROS, MockVersionControl(), test_config=create_dummy_subconfig())
-        ch.save_configuration("TESTSUBCONFIG", True)
-        ch.clear_config()
-
-        # Create and save a config that uses the subconfig
-        ch = ConfigHolder(MACROS, MockVersionControl(), test_config=create_dummy_config())
-        comp = ch.load_configuration("TESTSUBCONFIG", True)
-        ch.add_subconfig("TESTSUBCONFIG", comp)
->>>>>>> 357fb4ee
+
         ch.save_configuration("TESTCONFIG", False)
         ch.clear_config()
         conf = ch.load_configuration("TESTCONFIG", False)
@@ -443,17 +368,10 @@
         self.assertTrue("TESTBLOCK3" in grps['group2'].blocks)
         self.assertTrue("TESTBLOCK4" in grps['none'].blocks)
 
-<<<<<<< HEAD
     def test_add_component_then_get_groups_list(self):
-        ch = ConfigHolder(CONFIG_PATH, MACROS, MockVersionControl(), test_config=create_dummy_config())
-        comp = create_dummy_component()
-        ch.add_component("TESTCOMPONENT", comp)
-=======
-    def test_add_subconfig_then_get_groups_list(self):
-        ch = ConfigHolder(MACROS, MockVersionControl(), test_config=create_dummy_config())
-        sub = create_dummy_subconfig()
-        ch.add_subconfig("TESTSUBCONFIG", sub)
->>>>>>> 357fb4ee
+        ch = ConfigHolder(MACROS, MockVersionControl(), test_config=create_dummy_config())
+        comp = create_dummy_component()
+        ch.add_component("TESTCOMPONENT", comp)
 
         grps = ch.get_group_details()
         self.assertEqual(len(grps), 4)
@@ -461,19 +379,11 @@
         self.assertTrue("COMPBLOCK1" in grps['group1'].blocks)
         self.assertTrue("COMPBLOCK2" in grps['compgroup'].blocks)
 
-<<<<<<< HEAD
     def test_add_component_remove_component_then_get_groups_list(self):
-        ch = ConfigHolder(CONFIG_PATH, MACROS, MockVersionControl(), test_config=create_dummy_config())
+        ch = ConfigHolder(MACROS, MockVersionControl(), test_config=create_dummy_config())
         comp = create_dummy_component()
         ch.add_component("TESTCOMPONENT", comp)
         ch.remove_comp("TESTCOMPONENT")
-=======
-    def test_add_subconfig_remove_subconfig_then_get_groups_list(self):
-        ch = ConfigHolder(MACROS, MockVersionControl(), test_config=create_dummy_config())
-        sub = create_dummy_subconfig()
-        ch.add_subconfig("TESTSUBCONFIG", sub)
-        ch.remove_subconfig("TESTSUBCONFIG")
->>>>>>> 357fb4ee
 
         grps = ch.get_group_details()
         self.assertEqual(len(grps), 3)
@@ -515,17 +425,10 @@
         self.assertTrue("TESTBLOCK4" in grps['group1'].blocks)
         self.assertEqual(len(grps['none'].blocks), 0)
 
-<<<<<<< HEAD
     def test_redefine_groups_from_list_component_changes(self):
-        ch = ConfigHolder(CONFIG_PATH, MACROS, MockVersionControl(), test_config=create_dummy_config())
-        comp = create_dummy_component()
-        ch.add_component("TESTCOMPONENT", comp)
-=======
-    def test_redefine_groups_from_list_subconfig_changes(self):
-        ch = ConfigHolder(MACROS, MockVersionControl(), test_config=create_dummy_config())
-        sub = create_dummy_subconfig()
-        ch.add_subconfig("TESTSUBCONFIG", sub)
->>>>>>> 357fb4ee
+        ch = ConfigHolder(MACROS, MockVersionControl(), test_config=create_dummy_config())
+        comp = create_dummy_component()
+        ch.add_component("TESTCOMPONENT", comp)
 
         # Move COMPBLOCK1 and COMPBLOCK2 into group 1
         redef = [{"name": "group1", "blocks": ["TESTBLOCK1", "TESTBLOCK2", "TESTBLOCK3", "TESTBLOCK4", "COMPBLOCK1",
@@ -546,15 +449,9 @@
         self.assertEqual(len(grps['none'].blocks), 0)
 
     def test_set_config_details(self):
-<<<<<<< HEAD
         # Need component
-        ch = ConfigHolder(CONFIG_PATH, MACROS, MockVersionControl(), test_config=Configuration(MACROS))
+        ch = ConfigHolder(MACROS, MockVersionControl(), test_config=Configuration(MACROS))
         ch.save_configuration("TESTCOMPONENT", True)
-=======
-        # Need subconfig
-        ch = ConfigHolder(MACROS, MockVersionControl(), test_config=Configuration(MACROS))
-        ch.save_configuration("TESTSUBCONFIG", True)
->>>>>>> 357fb4ee
 
         ch = ConfigHolder(MACROS, MockVersionControl(), test_config=create_dummy_config())
 
