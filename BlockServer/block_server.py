--- conflicted
+++ resolved
@@ -93,6 +93,7 @@
 
     BUMPSTRIP_AVAILABLE = prepend_blockserver('BUMPSTRIP_AVAILABLE')
     BUMPSTRIP_AVAILABLE_SP = prepend_blockserver('BUMPSTRIP_AVAILABLE:SP')
+    SET_SCREENS = prepend_blockserver('SET_SCREENS')
 
 
 # For documentation on these commands see the accompanying block_server.rst file
@@ -248,17 +249,12 @@
         'count': 16000,
         'value': [0],
     },
-<<<<<<< HEAD
-
     DbNames.BUMPSTRIP_AVAILABLE_SP: {
-=======
-    'BUMPSTRIP_AVAILABLE:SP': {
->>>>>>> 70d27dfc
-        'type': 'char',
-        'count': 16000,
-        'value': [0],
-    },
-    'SET_SCREENS': {
+        'type': 'char',
+        'count': 16000,
+        'value': [0],
+    },
+    DbNames.SET_SCREENS: {
         'type': 'char',
         'count': 16000,
         'value': [0],
@@ -422,14 +418,9 @@
             elif reason == DbNames.CLEAR_CONFIG:
                 self._active_configserver.clear_config()
                 self._initialise_config()
-<<<<<<< HEAD
             elif reason == DbNames.START_IOCS:
-                self.write_queue.append((self.start_iocs, (convert_from_json(data),),
-=======
-            elif reason == 'START_IOCS':
                 with self.write_lock:
                     self.write_queue.append((self.start_iocs, (convert_from_json(data),),
->>>>>>> 70d27dfc
                                              "START_IOCS"))
             elif reason == DbNames.STOP_IOCS:
                 self._ioc_control.stop_iocs(convert_from_json(data))
@@ -442,21 +433,13 @@
             elif reason == DbNames.SET_CURR_CONFIG_DETAILS:
                 with self.write_lock:
                     self.write_queue.append((self._set_curr_config, (convert_from_json(data),), "SETTING_CONFIG"))
-<<<<<<< HEAD
             elif reason == DbNames.SAVE_NEW_CONFIG:
-                self.save_inactive_config(data)
-            elif reason == DbNames.SAVE_NEW_COMPONENT:
-                self.save_inactive_config(data, True)
-            elif reason == DbNames.DELETE_CONFIGS:
-=======
-            elif reason == 'SAVE_NEW_CONFIG':
                 with self.write_lock:
                     self.write_queue.append((self.save_inactive_config, (data,), "SAVING_NEW_CONFIG"))
-            elif reason == 'SAVE_NEW_COMPONENT':
+            elif reason == DbNames.SAVE_NEW_COMPONENT:
                 with self.write_lock:
                     self.write_queue.append((self.save_inactive_config, (data, True), "SAVING_NEW_COMP"))
-            elif reason == 'DELETE_CONFIGS':
->>>>>>> 70d27dfc
+            elif reason == DbNames.DELETE_CONFIGS:
                 self._config_list.delete_configs(convert_from_json(data))
                 self.update_config_monitors()
             elif reason == DbNames.DELETE_COMPONENTS:
@@ -473,7 +456,7 @@
             elif reason == DbNames.BUMPSTRIP_AVAILABLE_SP:
                 self.bumpstrip = data
                 self.update_bumpstrip_availability()
-            elif reason == "SET_SCREENS":
+            elif reason == DbNames.SET_SCREENS:
                 self._devices.save_devices_xml(data)
             else:
                 status = False
