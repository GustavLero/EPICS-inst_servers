--- conflicted
+++ resolved
@@ -32,23 +32,12 @@
         self.group_rules = GroupRules(self.bs)
 
     def get_block_rules_json(self):
-<<<<<<< HEAD
         return json.loads(dehex_and_decompress(self.bs.pvs["GROUP_RULES"]))
-=======
-        pv_key = BlockserverPVNames.GROUP_RULES
-        return json.loads(dehex_and_decompress(self.cas.pv_list.get(pv_key)))
->>>>>>> dcfc0cd2
 
     def get_regex(self):
         regex_string = self.group_rules.rules["regex"]
         return re.compile(regex_string)
 
-<<<<<<< HEAD
-=======
-    def test_block_rules_pv(self):
-        self.assertTrue(BlockserverPVNames.GROUP_RULES in self.cas.pv_list)
-
->>>>>>> dcfc0cd2
     def test_disallowed_in_json(self):
         self.assertTrue("disallowed" in self.get_block_rules_json())
         disallowed_list = self.get_block_rules_json().get("disallowed")
