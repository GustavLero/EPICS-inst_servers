--- conflicted
+++ resolved
@@ -10,23 +10,13 @@
     """ The Configuration class.
 
     Attributes:
-<<<<<<< HEAD
-        blocks (OrderedDict) : The blocks for the configuration
-        macros (dict) : The EPICS/BlockServer related macros
-        groups (OrderedDict) : The groups for the configuration
-        iocs (OrderedDict) : The IOCs for the configuration
-        meta (MetaData) : The meta-data for the configuration
-        components (OrderedDict) : The components which are part of the configuration
-        is_component (bool) : Whether it is actually a component
-=======
         blocks (OrderedDict): The blocks for the configuration
         macros (dict): The EPICS/BlockServer related macros
         groups (OrderedDict): The groups for the configuration
         iocs (OrderedDict): The IOCs for the configuration
         meta (MetaData): The meta-data for the configuration
-        subconfigs (OrderedDict): The components which are part of the configuration
+        components (OrderedDict): The components which are part of the configuration
         is_component (bool): Whether it is actually a component
->>>>>>> 357fb4ee
     """
     def __init__(self, macros):
         """ Constructor.
@@ -73,25 +63,14 @@
         """ Add an IOC to the configuration.
 
         Args:
-<<<<<<< HEAD
-            name (string) : The name of the IOC to add
-            component (string, optional) : The component that the IOC belongs to
-            autostart (bool, optional) : Should the IOC automatically start
-            restart (bool, optional) : Should the IOC automatically restart
-            macros (dict, optional) : The macro sets relating to the IOC
-            pvs (, optional) :
-            pvsets (, optional) : Any PV values that should be set at start up
-            simlevel (, optional) : Sets the simulation level
-=======
             name (string): The name of the IOC to add
-            subconfig (string, optional): The component that the IOC belongs to
+            component (string, optional): The component that the IOC belongs to
             autostart (bool, optional): Should the IOC automatically start
             restart (bool, optional): Should the IOC automatically restart
             macros (dict, optional): The macro sets relating to the IOC
             pvs (, optional):
             pvsets (, optional): Any PV values that should be set at start up
             simlevel (, optional): Sets the simulation level
->>>>>>> 357fb4ee
 
         """
         # Only add it if it has not been added before
