--- conflicted
+++ resolved
@@ -21,13 +21,8 @@
             arch_rate (float) : Time between archive samples (in seconds)
             arch_deadband (float) : Deadband for the block to be archived
     """
-<<<<<<< HEAD
-    def __init__(self, name, pv, local=True, visible=True, subconfig=None, save_rc=False,
+    def __init__(self, name, pv, local=True, visible=True, subconfig=None, save_rc=True,
                  runcontrol=False, lowlimit=None, highlimit=None, log_periodic=False, log_rate=5, log_deadband=0):
-=======
-    def __init__(self, name, pv, local=True, visible=True, subconfig=None, save_rc=True,
-                 runcontrol=False, lowlimit=None, highlimit=None):
->>>>>>> cbb2912c
         """ Constructor.
 
         Args:
@@ -88,13 +83,10 @@
             dict : The block's details
         """
         return {"name": self.name, "pv": self._get_pv(), "local": self.local,
-<<<<<<< HEAD
+                "visible": self.visible, "subconfig": self.subconfig, "runcontrol": self.rc_enabled,
+                "lowlimit": self.rc_lowlimit, "highlimit": self.rc_highlimit,
                 "visible": self.visible, "subconfig": self.subconfig,
                 "log_periodic": self.log_periodic, "log_rate": self.log_rate, "log_deadband": self.log_deadband}
-=======
-                "visible": self.visible, "subconfig": self.subconfig, "runcontrol": self.rc_enabled,
-                "lowlimit": self.rc_lowlimit, "highlimit": self.rc_highlimit }
->>>>>>> cbb2912c
 
 
 class Group(object):
