from BlockServer.core.macros import PVPREFIX_MACRO
import copy


class Block(object):
    """ Contains all the information about a block.

        Attributes:
<<<<<<< HEAD
            name (string) : The block name
            pv (string) : The PV pointed at
            local (bool) : Whether the PV is local to the instrument
            visible (bool) : Whether the block should be shown
            component (string) : The component the block belongs to

            runcontrol (bool) : Whether run-control is enabled
            lowlimt (float) : The low limit for run-control
            highlimit (float) : The high limit for run-control

            arch_periodic (bool) : Whether the block is sampled periodically in the archiver
            arch_rate (float) : Time between archive samples (in seconds)
            arch_deadband (float) : Deadband for the block to be archived
=======
            name (string): The block name
            pv (string): The PV pointed at
            local (bool): Whether the PV is local to the instrument
            visible (bool): Whether the block should be shown
            subconfig (string): The component the block belongs to

            runcontrol (bool): Whether run-control is enabled
            lowlimt (float): The low limit for run-control
            highlimit (float): The high limit for run-control

            arch_periodic (bool): Whether the block is sampled periodically in the archiver
            arch_rate (float): Time between archive samples (in seconds)
            arch_deadband (float): Deadband for the block to be archived
>>>>>>> 357fb4ee
    """
    def __init__(self, name, pv, local=True, visible=True, component=None, runcontrol=False, lowlimit=None,
                 highlimit=None, log_periodic=False, log_rate=5, log_deadband=0):
        """ Constructor.

        Args:
<<<<<<< HEAD
            name (string) : The block name
            pv (string) : The PV pointed at
            local (bool) : Whether the PV is local to the instrument
            visible (bool) : Whether the block should be shown
            component (string) : The component the block belongs to

            runcontrol (bool) : Whether run-control is enabled
            lowlimt (float) : The low limit for run-control
            highlimit (float) : The high limit for run-control

            arch_periodic (bool) : Whether the block is sampled periodically in the archiver
            arch_rate (float) : Time between archive samples (in seconds)
            arch_deadband (float) : Deadband for the block to be archived
=======
            name (string): The block name
            pv (string): The PV pointed at
            local (bool): Whether the PV is local to the instrument
            visible (bool): Whether the block should be shown
            subconfig (string): The component the block belongs to

            runcontrol (bool): Whether run-control is enabled
            lowlimt (float): The low limit for run-control
            highlimit (float): The high limit for run-control

            arch_periodic (bool): Whether the block is sampled periodically in the archiver
            arch_rate (float): Time between archive samples (in seconds)
            arch_deadband (float): Deadband for the block to be archived
>>>>>>> 357fb4ee
        """
        self.name = name
        self.pv = pv
        self.local = local
        self.visible = visible
        self.component = component
        self.rc_lowlimit = lowlimit
        self.rc_highlimit = highlimit
        self.rc_enabled = runcontrol
        self.log_periodic = log_periodic
        self.log_rate = log_rate
        self.log_deadband = log_deadband

    def _get_pv(self):
        pv_name = self.pv
        # Check starts with as may have already been provided
        if self.local and not pv_name.startswith(PVPREFIX_MACRO):
            pv_name = PVPREFIX_MACRO + self.pv
        return pv_name

    def set_visibility(self, visible):
        """ Toggle the visibility of the block.

        Args:
            visible (bool): Whether the block is visible or not
        """
        self.visible = visible

    def __str__(self):
        data = "Name: %s, PV: %s, Local: %s, Visible: %s, Component: %s" \
               % (self.name, self.pv, self.local, self.visible, self.component)
        data += ", RCEnabled: %s, RCLow: %s, RCHigh: %s" \
                % (self.rc_enabled, self.rc_lowlimit, self.rc_highlimit)
        return data

    def to_dict(self):
        """ Puts the block's details into a dictionary.

        Returns:
            dict : The block's details
        """
        return {"name": self.name, "pv": self._get_pv(), "local": self.local,
                "visible": self.visible, "component": self.component, "runcontrol": self.rc_enabled,
                "lowlimit": self.rc_lowlimit, "highlimit": self.rc_highlimit,
                "log_periodic": self.log_periodic, "log_rate": self.log_rate, "log_deadband": self.log_deadband}


class Group(object):
    """ Represents a group.

        Attributes:
<<<<<<< HEAD
            name (string) : The name of the group
            blocks (dict) : The blocks that are in the group
            component (string) : The component the group belongs to
=======
            name (string): The name of the group
            blocks (dict): The blocks that are in the group
            subconfig (string): The component the group belongs to
>>>>>>> 357fb4ee
    """
    def __init__(self, name, component=None):
        """ Constructor.

        Args:
<<<<<<< HEAD
            name (string) : The name for the group
            component (string) : The component to which the group belongs
=======
            name (string): The name for the group
            subconfig (string): The component to which the group belongs
>>>>>>> 357fb4ee
        """
        self.name = name
        self.blocks = []
        self.component = component

    def __str__(self):
        data = "Name: %s, Component: %s, Blocks: %s" % (self.name, self.component, self.blocks)
        return data

    def to_dict(self):
        """ Puts the group's details into a dictionary.

        Returns:
            dict : The group's details
        """
        return {'name': self.name, 'blocks': self.blocks, "component": self.component}


class IOC(object):
    """ Represents an IOC.

    Attributes:
<<<<<<< HEAD
        name (string) : The name of the IOC
        autostart (bool) : Whether the IOC should automatically start
        restart (bool) : Whether the IOC should automatically restart
        component (string) : The component the IOC belongs to
        macros (dict) : The IOC's macros
        pvs (dict) : The IOC's PVs
        pvsets (dict) : The IOC's PV sets
        simlevel (string) : The level of simulation
=======
        name (string): The name of the IOC
        autostart (bool): Whether the IOC should automatically start
        restart (bool): Whether the IOC should automatically restart
        subconfig (string): The component the IOC belongs to
        macros (dict): The IOC's macros
        pvs (dict): The IOC's PVs
        pvsets (dict): The IOC's PV sets
        simlevel (string): The level of simulation
>>>>>>> 357fb4ee
    """
    def __init__(self, name, autostart=True, restart=True, component=None, macros=None, pvs=None, pvsets=None,
                 simlevel=None):
        """ Constructor.

        Args:
<<<<<<< HEAD
            name (string) : The name of the IOC
            autostart (bool) : Whether the IOC should automatically start
            restart (bool) : Whether the IOC should automatically restart
            component (string) : The component the IOC belongs to
            macros (dict) : The IOC's macros
            pvs (dict) : The IOC's PVs
            pvsets (dict) : The IOC's PV sets
            simlevel (string) : The level of simulation
=======
            name (string): The name of the IOC
            autostart (bool): Whether the IOC should automatically start
            restart (bool): Whether the IOC should automatically restart
            subconfig (string): The component the IOC belongs to
            macros (dict): The IOC's macros
            pvs (dict): The IOC's PVs
            pvsets (dict): The IOC's PV sets
            simlevel (string): The level of simulation
>>>>>>> 357fb4ee
        """
        self.name = name
        self.autostart = autostart
        self.restart = restart
        self.component = component

        if simlevel is None:
            self.simlevel = "None"
        else:
            self.simlevel = simlevel

        if macros is None:
            self.macros = dict()
        else:
            self.macros = macros

        if pvs is None:
            self.pvs = dict()
        else:
            self.pvs = pvs

        if pvsets is None:
            self.pvsets = dict()
        else:
            self.pvsets = pvsets

    def _dict_to_list(self, in_dict):
        """ Converts into a format better for the GUI to parse, namely a list.

        It's messy but it's what the GUI wants.

        Args:
            in_dict (dict): The dictionary to be converted

        Returns:
            list : The newly created list
        """
        out_list = []
        for k, v in in_dict.iteritems():
            # Take a copy as we do not want to modify the original
            c = copy.deepcopy(v)
            c['name'] = k
            out_list.append(c)
        return out_list

    def __str__(self):
        data = "Name: %s, Component: %s" % (self.name, self.component)
        return data

    def to_dict(self):
        """ Puts the IOC's details into a dictionary.

        Returns:
            dict : The IOC's details
        """
        return {'name': self.name, 'autostart': self.autostart, 'restart': self.restart,
                'simlevel': self.simlevel, 'pvs': self._dict_to_list(self.pvs),
                'pvsets': self._dict_to_list(self.pvsets), 'macros': self._dict_to_list(self.macros),
                'component': self.component}


class MetaData(object):
    """Represents the metadata from a configuration/component.

    Attributes:
        name (string): The name of the configuration
        pv (string): The PV for the configuration
        description (string): The description
        synoptic (string): The default synoptic view for this configuration
        history (list): The save history of the configuration
    """
    def __init__(self, config_name, pv_name="", description="", synoptic=""):
        """ Constructor.

        Args:
            config_name (string): The name of the configuration
            pv (string): The PV for the configuration
            description (string): The description
            synoptic (string): The default synoptic view for this configuration
        """
        self.name = config_name
        self.pv = pv_name
        self.description = description
        self.synoptic = synoptic
        self.history = []

    def to_dict(self):
        """ Puts the metadata into a dictionary.

        Returns:
            dict : The metadata
        """
        return {'name': self.name, 'pv': self.pv, 'description': self.description, 'synoptic': self.synoptic,
                'history': self.history}<|MERGE_RESOLUTION|>--- conflicted
+++ resolved
@@ -6,26 +6,11 @@
     """ Contains all the information about a block.
 
         Attributes:
-<<<<<<< HEAD
-            name (string) : The block name
-            pv (string) : The PV pointed at
-            local (bool) : Whether the PV is local to the instrument
-            visible (bool) : Whether the block should be shown
-            component (string) : The component the block belongs to
-
-            runcontrol (bool) : Whether run-control is enabled
-            lowlimt (float) : The low limit for run-control
-            highlimit (float) : The high limit for run-control
-
-            arch_periodic (bool) : Whether the block is sampled periodically in the archiver
-            arch_rate (float) : Time between archive samples (in seconds)
-            arch_deadband (float) : Deadband for the block to be archived
-=======
             name (string): The block name
             pv (string): The PV pointed at
             local (bool): Whether the PV is local to the instrument
             visible (bool): Whether the block should be shown
-            subconfig (string): The component the block belongs to
+            component (string): The component the block belongs to
 
             runcontrol (bool): Whether run-control is enabled
             lowlimt (float): The low limit for run-control
@@ -34,33 +19,17 @@
             arch_periodic (bool): Whether the block is sampled periodically in the archiver
             arch_rate (float): Time between archive samples (in seconds)
             arch_deadband (float): Deadband for the block to be archived
->>>>>>> 357fb4ee
     """
     def __init__(self, name, pv, local=True, visible=True, component=None, runcontrol=False, lowlimit=None,
                  highlimit=None, log_periodic=False, log_rate=5, log_deadband=0):
         """ Constructor.
 
         Args:
-<<<<<<< HEAD
-            name (string) : The block name
-            pv (string) : The PV pointed at
-            local (bool) : Whether the PV is local to the instrument
-            visible (bool) : Whether the block should be shown
-            component (string) : The component the block belongs to
-
-            runcontrol (bool) : Whether run-control is enabled
-            lowlimt (float) : The low limit for run-control
-            highlimit (float) : The high limit for run-control
-
-            arch_periodic (bool) : Whether the block is sampled periodically in the archiver
-            arch_rate (float) : Time between archive samples (in seconds)
-            arch_deadband (float) : Deadband for the block to be archived
-=======
             name (string): The block name
             pv (string): The PV pointed at
             local (bool): Whether the PV is local to the instrument
             visible (bool): Whether the block should be shown
-            subconfig (string): The component the block belongs to
+            component (string): The component the block belongs to
 
             runcontrol (bool): Whether run-control is enabled
             lowlimt (float): The low limit for run-control
@@ -69,7 +38,6 @@
             arch_periodic (bool): Whether the block is sampled periodically in the archiver
             arch_rate (float): Time between archive samples (in seconds)
             arch_deadband (float): Deadband for the block to be archived
->>>>>>> 357fb4ee
         """
         self.name = name
         self.pv = pv
@@ -121,27 +89,16 @@
     """ Represents a group.
 
         Attributes:
-<<<<<<< HEAD
-            name (string) : The name of the group
-            blocks (dict) : The blocks that are in the group
-            component (string) : The component the group belongs to
-=======
             name (string): The name of the group
             blocks (dict): The blocks that are in the group
-            subconfig (string): The component the group belongs to
->>>>>>> 357fb4ee
+            component (string): The component the group belongs to
     """
     def __init__(self, name, component=None):
         """ Constructor.
 
         Args:
-<<<<<<< HEAD
-            name (string) : The name for the group
-            component (string) : The component to which the group belongs
-=======
             name (string): The name for the group
-            subconfig (string): The component to which the group belongs
->>>>>>> 357fb4ee
+            component (string): The component to which the group belongs
         """
         self.name = name
         self.blocks = []
@@ -164,50 +121,29 @@
     """ Represents an IOC.
 
     Attributes:
-<<<<<<< HEAD
-        name (string) : The name of the IOC
-        autostart (bool) : Whether the IOC should automatically start
-        restart (bool) : Whether the IOC should automatically restart
-        component (string) : The component the IOC belongs to
-        macros (dict) : The IOC's macros
-        pvs (dict) : The IOC's PVs
-        pvsets (dict) : The IOC's PV sets
-        simlevel (string) : The level of simulation
-=======
         name (string): The name of the IOC
         autostart (bool): Whether the IOC should automatically start
         restart (bool): Whether the IOC should automatically restart
-        subconfig (string): The component the IOC belongs to
+        component (string): The component the IOC belongs to
         macros (dict): The IOC's macros
         pvs (dict): The IOC's PVs
         pvsets (dict): The IOC's PV sets
         simlevel (string): The level of simulation
->>>>>>> 357fb4ee
     """
     def __init__(self, name, autostart=True, restart=True, component=None, macros=None, pvs=None, pvsets=None,
                  simlevel=None):
         """ Constructor.
 
         Args:
-<<<<<<< HEAD
-            name (string) : The name of the IOC
-            autostart (bool) : Whether the IOC should automatically start
-            restart (bool) : Whether the IOC should automatically restart
-            component (string) : The component the IOC belongs to
-            macros (dict) : The IOC's macros
-            pvs (dict) : The IOC's PVs
-            pvsets (dict) : The IOC's PV sets
-            simlevel (string) : The level of simulation
-=======
+
             name (string): The name of the IOC
             autostart (bool): Whether the IOC should automatically start
             restart (bool): Whether the IOC should automatically restart
-            subconfig (string): The component the IOC belongs to
+            component (string): The component the IOC belongs to
             macros (dict): The IOC's macros
             pvs (dict): The IOC's PVs
             pvsets (dict): The IOC's PV sets
             simlevel (string): The level of simulation
->>>>>>> 357fb4ee
         """
         self.name = name
         self.autostart = autostart
