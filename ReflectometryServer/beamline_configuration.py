--- conflicted
+++ resolved
@@ -1,20 +1,11 @@
 """
 Objects to Create a beamline from the configuration.
 """
-<<<<<<< HEAD
 import os
 import sys
-=======
-from hamcrest.core import description
-
-from ReflectometryServer.components import *
-from ReflectometryServer.beamline import Beamline, BeamlineMode
-from ReflectometryServer.parameters import *
-from ReflectometryServer.movement_strategy import LinearMovement
->>>>>>> 767b2235
 
 from ReflectometryServer.ChannelAccess.constants import REFL_CONFIG_PATH
-from ReflectometryServer.beamline import Beamline, STATUS
+from ReflectometryServer.beamline import Beamline, STATUS, BeamlineMode
 from server_common.utilities import print_and_log, SEVERITY
 
 
@@ -25,7 +16,8 @@
     Returns: a blank beamline with an error status set
 
     """
-    beamline = Beamline([], [], [], [])
+    error_mode = BeamlineMode("No modes", [])
+    beamline = Beamline([], [], [], [error_mode])
     beamline.incoming_beam = (0, 0, 0)
     beamline.set_status(STATUS.CONFIG_ERROR, error_message)
     return beamline
@@ -35,45 +27,27 @@
     """
     Create a beamline from a configuration file in the configuration area.
 
-<<<<<<< HEAD
     Returns: Configured beamline; on error returns blank beamline with error status.
     """
-=======
-    # BEAMLINE PARAMETERS
-    sm_enabled = ComponentEnabled("smenabled", super_mirror, True)
-    sm_angle = ReflectionAngle("smangle", super_mirror, True, description="super mirror angle")
-    sm_pos = TrackingPosition("smpos", super_mirror, True)
-    slit2_pos = TrackingPosition("slit2pos", s2, True)
-    sample_pos = TrackingPosition("samplepos", sample, True)
-    theta = Theta("theta", sample, True)
-    slit3_pos = TrackingPosition("slit3pos", s3, True)
-    slit4_pos = TrackingPosition("slit4pos", s4, True)
-    det = TrackingPosition("detpos", point_det, True)
-    params = [sm_enabled,
-              sm_angle,
-              sm_pos,
-              slit2_pos,
-              sample_pos,
-              theta,
-              slit3_pos,
-              slit4_pos,
-              det]
->>>>>>> 767b2235
 
     try:
-        sys.path.insert(0, os.path.join(REFL_CONFIG_PATH, 'refl'))
+        import_path = os.path.abspath(os.path.join(REFL_CONFIG_PATH, 'refl'))
+        print_and_log("Importing get_beamline function from config.py in {}".format(import_path),
+                      SEVERITY.INFO, src="REFL")
+        sys.path.insert(0, import_path)
         from config import get_beamline
 
         beamline = get_beamline()
-        beamline.active_mode = "nr"  # TODO initialise in init (future ticket)
         beamline.set_status_okay()
     except ImportError as error:
+
         print_and_log(error.__class__.__name__ + ": " + error.message, SEVERITY.MAJOR, src="REFL")
-        beamline = _create_beamline_in_error("Can not import configuration, check config script name. "
-                                             "See ioc log for more information.")
+
+        beamline = _create_beamline_in_error("Configuration not found.")
 
     except Exception as error:
         print_and_log(error.__class__.__name__ + ": " + error.message, SEVERITY.MAJOR, src="REFL")
-        beamline = _create_beamline_in_error("Can not read configuration, see ioc log for more information.")
+        beamline = _create_beamline_in_error("Can not read configuration.")
 
+    beamline.active_mode = beamline.mode_names[0]  # TODO initialise in init (future ticket)
     return beamline