--- conflicted
+++ resolved
@@ -9,23 +9,20 @@
 import unittest
 
 from ReflectometryServer import *
-<<<<<<< HEAD
+
 from ReflectometryServer import beamline_configuration
 from ReflectometryServer.beamline import ActiveModeUpdate
+from ReflectometryServer.config_helper import ConfigHelper
+from ReflectometryServer.geometry import ChangeAxis
 from ReflectometryServer.engineering_corrections import InterpolateGridDataCorrectionFromProvider, CorrectionUpdate, \
     ModeSelectCorrection, CorrectionRecalculate
+
+from ReflectometryServer.ioc_driver import CorrectedReadbackUpdate
 from ReflectometryServer.out_of_beam import OutOfBeamPosition, OutOfBeamLookup
+from ReflectometryServer.test_modules.data_mother import create_mock_axis, DataMother
+from server_common.observable import observable
+from server_common.channel_access import UnableToConnectToPVException
 from ReflectometryServer.test_modules.data_mother import MockChannelAccess, create_mock_axis, DataMother
-
-from server_common.channel_access import UnableToConnectToPVException
-from server_common.observable import observable
-=======
-from ReflectometryServer import beamline_configuration, ChangeAxis
-from ReflectometryServer.engineering_corrections import InterpolateGridDataCorrectionFromProvider, CorrectionUpdate
-from ReflectometryServer.ioc_driver import CorrectedReadbackUpdate
-from ReflectometryServer.out_of_beam import OutOfBeamPosition
-from ReflectometryServer.test_modules.data_mother import create_mock_axis, DataMother
->>>>>>> 82542548
 
 FLOAT_TOLERANCE = 1e-9
 OUT_OF_BEAM_POSITION = OutOfBeamPosition(10)
@@ -604,7 +601,7 @@
         assert_that(self.correction_update.description, is_("Mode Selected: {}".format(self.default_correction.description)))
 
     def test_GIVEN_ioc_driver_which_has_not_moved_with_engineering_correction_WHEN_update_mode_THEN_readback_not_fired(self):
-        driver = DisplacementDriver(Component("comp", PositionAndAngle(0, 0, 0)), create_mock_axis("mock", 0, 1), engineering_correction=self.mode_selection_correction)
+        driver = IocDriver(Component("comp", PositionAndAngle(0, 0, 0)), ChangeAxis.POSITION, create_mock_axis("mock", 0, 1), engineering_correction=self.mode_selection_correction)
         driver.set_observe_mode_change_on(self.mock_beamline)
         mock_listener = Mock()
         driver.add_listener(CorrectionUpdate, mock_listener)
@@ -615,7 +612,7 @@
 
     def test_GIVEN_ioc_driver_with_engineering_correction_WHEN_update_mode_THEN_readback_updated_fired(self):
         mock_axis = create_mock_axis("mock", 0, 1)
-        driver = DisplacementDriver(Component("comp", PositionAndAngle(0, 0, 0)), mock_axis, engineering_correction=self.mode_selection_correction)
+        driver = IocDriver(Component("comp", PositionAndAngle(0, 0, 0)), ChangeAxis.POSITION, mock_axis, engineering_correction=self.mode_selection_correction)
         mock_axis.trigger_rbv_change()
         driver.set_observe_mode_change_on(self.mock_beamline)
         mock_listener = Mock()
@@ -646,7 +643,7 @@
         mode_selection_correction.add_listener(CorrectionUpdate, self.get_correction_update)
 
         mock_axis = create_mock_axis("mock", 0, 1)
-        driver = DisplacementDriver(Component("comp", PositionAndAngle(0, 0, 0)), mock_axis, engineering_correction=mode_selection_correction)
+        driver = IocDriver(Component("comp", PositionAndAngle(0, 0, 0)), ChangeAxis.POSITION, mock_axis, engineering_correction=mode_selection_correction)
         mock_axis.trigger_rbv_change()
         driver.set_observe_mode_change_on(self.mock_beamline)
         mock_listener = Mock()
@@ -656,7 +653,7 @@
 
         assert_that(mock_listener.call_count, is_(2), "Two calls one for each mode select")
         args = mock_listener.call_args[0]
-
         assert_that(args[0].correction, is_(mode1_mode1_offset))
 
+
 #TODO check that beamline signs up ioc drivers