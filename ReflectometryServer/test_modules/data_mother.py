"""
SimpleObservable data and classes.
"""
from math import tan, radians, sin, cos

from ReflectometryServer import GridDataFileReader, InterpolateGridDataCorrectionFromProvider
from utils import DEFAULT_TEST_TOLERANCE

from ReflectometryServer.beamline import BeamlineMode, Beamline
from ReflectometryServer.components import Component, TiltingComponent, ThetaComponent, ReflectingComponent
from ReflectometryServer.geometry import PositionAndAngle
from ReflectometryServer.ioc_driver import DisplacementDriver, AngleDriver
<<<<<<< HEAD
from ReflectometryServer.parameters import BeamlineParameter, TrackingPosition, AngleParameter, SlitGapParameter
=======
from ReflectometryServer.parameters import BeamlineParameter, TrackingPosition, AngleParameter
import numpy as np
>>>>>>> 43ed6d4c


class EmptyBeamlineParameter(BeamlineParameter):
    """
    A Bemline Parameter Stub. Counts the number of time it is asked to move
    """

    def _initialise_sp_from_file(self):
        pass

    def _initialise_sp_from_motor(self):
        pass

    def _set_changed_flag(self):
        pass

    def _move_component(self):
        pass

    def _rbv(self):
        pass

    def __init__(self, name):
        super(EmptyBeamlineParameter, self).__init__(name)
        self.move_component_count = 0

    def _check_and_move_component(self):
        self.move_component_count += 1

    def validate(self, drivers):
        return []


class DataMother(object):
    """
    Test data for various tests.
    """
    BEAMLINE_MODE_NEUTRON_REFLECTION = BeamlineMode(
        "Neutron reflection",
        ["slit2height", "height", "theta", "detectorheight"])

    BEAMLINE_MODE_EMPTY = BeamlineMode("Empty", [])

    @staticmethod
    def beamline_with_3_empty_parameters():
        """

        Returns: a beamline with three empty parameters, all in a mode

        """
        one = EmptyBeamlineParameter("one")
        two = EmptyBeamlineParameter("two")
        three = EmptyBeamlineParameter("three")
        beamline_parameters = [one, two, three]
        mode = BeamlineMode("all", [beamline_parameter.name for beamline_parameter in beamline_parameters])
        naught_and_two = BeamlineMode("components1and3", [beamline_parameters[0].name, beamline_parameters[2].name])
        two = BeamlineMode("just2", [beamline_parameters[2].name])

        beamline = Beamline([], beamline_parameters, [], [mode, naught_and_two, two])

        beamline.active_mode = mode.name

        return beamline_parameters, beamline

    @staticmethod
    def beamline_s1_s3_theta_detector(spacing):
        """
        Create beamline with Slits 1 and 3 a theta and a detector
        Args:
            spacing: spacing between components

        Returns: beamline, axes

        """
        # COMPONENTS
        s1 = Component("s1_comp", PositionAndAngle(0.0, 1 * spacing, 90))
        s3 = Component("s3_comp", PositionAndAngle(0.0, 3 * spacing, 90))
        detector = TiltingComponent("Detector_comp", PositionAndAngle(0.0, 4 * spacing, 90))
        theta = ThetaComponent("ThetaComp_comp", PositionAndAngle(0.0, 2 * spacing, 90), [detector])
        comps = [s1, theta, s3, detector]

        # BEAMLINE PARAMETERS
        slit1_pos = TrackingPosition("s1", s1, True)
        slit3_pos = TrackingPosition("s3", s3, True)
        theta_ang = AngleParameter("theta", theta, True)
        detector_position = TrackingPosition("det", detector, True)
        detector_angle = AngleParameter("det_angle", detector, True)
        params = [slit1_pos, theta_ang, slit3_pos, detector_position, detector_angle]

        # DRIVERS
        s1_axis = create_mock_axis("MOT:MTR0101", 0, 1)
        s3_axis = create_mock_axis("MOT:MTR0102", 0, 1)
        det_axis = create_mock_axis("MOT:MTR0104", 0, 1)
        det_angle_axis = create_mock_axis("MOT:MTR0105", 0, 1)
        axes = {"s1_axis": s1_axis,
                  "s3_axis": s3_axis,
                  "det_axis": det_axis,
                  "det_angle_axis": det_angle_axis}
        drives = [DisplacementDriver(s1, s1_axis),
                  DisplacementDriver(s3, s3_axis),
                  DisplacementDriver(detector, det_axis),
                  AngleDriver(detector, det_angle_axis)]
        # MODES
        nr_inits = {}
        nr_mode = BeamlineMode("NR", [param.name for param in params], nr_inits)
        disabled_mode = BeamlineMode("DISABLED", [param.name for param in params], nr_inits, is_disabled=True)
        modes = [nr_mode, disabled_mode]
        beam_start = PositionAndAngle(0.0, 0.0, 0.0)
        bl = Beamline(comps, params, drives, modes, beam_start)
        bl.active_mode = nr_mode.name
        return bl, axes

    @staticmethod
<<<<<<< HEAD
    def beamline_s1_gaps_theta_detector(spacing):
        """
        Create beamline with Slits 1 and 3 a theta and a detector
        Args:
            spacing: spacing between components

        Returns: beamline, axes

        """
        # DRIVERS
        s1_gap_axis = create_mock_axis("MOT:MTR0101", 0, 1)
        axes = {"s1_gap_axis": s1_gap_axis}
        drives = []

        # COMPONENTS
        detector = TiltingComponent("Detector_comp", PositionAndAngle(0.0, 4 * spacing, 90))
        theta = ThetaComponent("ThetaComp_comp", PositionAndAngle(0.0, 2 * spacing, 90), [detector])
        comps = [theta]

        # BEAMLINE PARAMETERS
        s1_gap = SlitGapParameter("s1_gap", s1_gap_axis, sim=True)
        theta_ang = AngleParameter("theta", theta, sim=True)
        detector_position = TrackingPosition("det", detector, sim=True)
        detector_angle = AngleParameter("det_angle", detector, sim=True)
        params = [s1_gap, theta_ang, detector_position, detector_angle]

        # MODES
        nr_inits = {}
        nr_mode = [BeamlineMode("NR", [param.name for param in params], nr_inits)]
        beam_start = PositionAndAngle(0.0, 0.0, 0.0)
        bl = Beamline(comps, params, drives, nr_mode, beam_start)

        return bl, axes

    @staticmethod
    def beamline_sm_theta_detector(sm_angle, theta, det_offset=0, autosave_theta_not_offset=True):
=======
    def beamline_sm_theta_detector(sm_angle, theta, det_offset=0, autosave_theta_not_offset=True, beam_angle=0.0, sm_angle_engineering_correction=False):
>>>>>>> 43ed6d4c
        """
        Create beamline with supermirror, theta and a tilting detector.

        Args:
            sm_angle (float): The initialisation value for supermirror angle
            theta (float): The initialisation value for theta
            det_offset (float): The initialisation value for detector offset
            autosave_theta_not_offset (bool): true to autosave theta and not the offset, false otherwise
            beam_angle (float): angle of the beam, worked out as the angle the components run along + 90

        Returns: beamline, axes
        """
        beam_start = PositionAndAngle(0.0, 0.0, 0.0)
        perp_to_floor_angle_in_mantid = 90 + beam_angle

        # COMPONENTS
        z_sm_to_sample = 1
        z_sample_to_det = 2
        sm_comp = ReflectingComponent("sm_comp", PositionAndAngle(0.0, 0, perp_to_floor_angle_in_mantid))
        detector_comp = TiltingComponent("detector_comp", PositionAndAngle(0.0, z_sm_to_sample + z_sample_to_det, perp_to_floor_angle_in_mantid))
        theta_comp = ThetaComponent("theta_comp", PositionAndAngle(0.0, z_sm_to_sample, perp_to_floor_angle_in_mantid), [detector_comp])

        comps = [sm_comp, theta_comp, detector_comp]

        # BEAMLINE PARAMETERS
        sm_angle_param = AngleParameter("sm_angle", sm_comp)
        theta_param = AngleParameter("theta", theta_comp, autosave=autosave_theta_not_offset)
        detector_position_param = TrackingPosition("det_pos", detector_comp, autosave=not autosave_theta_not_offset)
        detector_angle_param = AngleParameter("det_angle", detector_comp)

        params = [sm_angle_param, theta_param, detector_position_param, detector_angle_param]

        # DRIVERS
        # engineering correction
        if sm_angle_engineering_correction:
            grid_data_provider = GridDataFileReader("linear_theta")
            grid_data_provider.variables = ["Theta"]
            grid_data_provider.points = np.array([[-90, ], [0.0, ], [90.0, ]])
            grid_data_provider.corrections = np.array([-45, 0.0, 45])
            grid_data_provider.read = lambda: None
            correction = InterpolateGridDataCorrectionFromProvider(grid_data_provider, theta_param)
            size_of_correction = theta / 2.0
        else:
            correction = None
            size_of_correction = 0

        # setup motors
        beam_angle_after_sample = theta * 2 + sm_angle * 2
        supermirror_segment = (z_sm_to_sample, sm_angle)
        theta_segment = (z_sample_to_det, theta)
        reflection_offset = DataMother._calc_reflection_offset(beam_angle, [supermirror_segment, theta_segment])
        sm_axis = create_mock_axis("MOT:MTR0101", sm_angle + size_of_correction, 1)
        det_axis = create_mock_axis("MOT:MTR0104", reflection_offset + det_offset, 1)
        det_angle_axis = create_mock_axis("MOT:MTR0105",  beam_start.angle + beam_angle_after_sample, 1)

        axes = {"sm_axis": sm_axis,
                "det_axis": det_axis,
                "det_angle_axis": det_angle_axis}

        drives = [AngleDriver(sm_comp, sm_axis, engineering_correction=correction),
                  DisplacementDriver(detector_comp, det_axis),
                  AngleDriver(detector_comp, det_angle_axis)]

        # MODES
        nr_inits = {}
        nr_mode = BeamlineMode("NR", [param.name for param in params], nr_inits)
        modes = [nr_mode]
        beam_start = PositionAndAngle(0.0, 0.0, 0.0)
        bl = Beamline(comps, params, drives, modes, beam_start)
        bl.active_mode = nr_mode.name
        return bl, axes

    @staticmethod
    def _calc_reflection_offset(beam_angle, segments):
        """
        Calculates a position offset to the beam intercept for a linear axis given an ordered list of beam segments,
        each of which adds an angle to the beam.

        Params:
            beam_angle (float): The angle of the straight through beam to the linear motion axes
            segments (tuple[float, float]): A list of beam segments made of tuples with (segment_length, added angle)

        Returns: The total offset for the linear axis
        """
        total_offset = 0.0

        reflection_angles = []
        for distance, added_angle in segments:
            reflection_angles.append(added_angle)

            cumulative_reflection_angle = 0
            for reflection_angle in reflection_angles:
                cumulative_reflection_angle += 2*reflection_angle

            offset_1 = distance * sin(radians(beam_angle))
            offset_2 = distance * cos(radians(beam_angle)) * tan(radians(cumulative_reflection_angle - beam_angle))
            total_offset += offset_1 + offset_2

        return total_offset


def create_mock_axis(name, init_position, max_velocity, backlash_distance=0, backlash_velocity=1, direction="Pos"):
    """
    Create a mock axis
    Args:
        name: pv name of axis
        init_position: initial position
        max_velocity: maximum velocity of the axis
        backlash_distance: distance that the axis will backlash
        backlash_velocity: velocity that the backlash is performed
        direction: calibration direction of the axis, Pos or Neg
    Returns:
            mocked axis
    """

    return MockMotorPVWrapper(name, init_position, max_velocity, True, backlash_distance, backlash_velocity, direction)


class MockMotorPVWrapper(object):
    def __init__(self, pv_name, init_position, max_velocity, is_vertical=True, backlash_distance=0, backlash_velocity=1, direction="Neg"):
        self.name = pv_name
        self._value = init_position
        self.max_velocity = max_velocity
        self.velocity = None
        self.direction = direction
        self.backlash_distance = backlash_distance
        if self.direction == "Pos":
            self.backlash_distance = backlash_distance * -1
        self.backlash_velocity = backlash_velocity
        self.resolution = DEFAULT_TEST_TOLERANCE
        self.after_rbv_change_listener = set()
        self.after_sp_change_listener = set()
        self.after_status_change_listener = set()
        self.after_is_changing_change_listener = set()
        self.after_velocity_change_listener = set()
        self.is_vertical = is_vertical

    def initialise(self):
        pass

    def add_after_rbv_change_listener(self, listener):
        self.after_rbv_change_listener.add(listener)

    def add_after_sp_change_listener(self, listener):
        self.after_sp_change_listener.add(listener)

    def add_after_status_change_listener(self, listener):
        self.after_status_change_listener.add(listener)

    def add_after_is_changing_change_listener(self, listener):
        self.after_is_changing_change_listener.add(listener)

    def add_after_velocity_change_listener(self, listener):
        self.after_velocity_change_listener.add(listener)

    def initiate_move_with_change_of_velocity(self):
        pass

    @property
    def sp(self):
        return self._value

    @sp.setter
    def sp(self, new_value):
        self._value = new_value
        for listener in self.after_sp_change_listener:
            listener(new_value, None, None)
        self.trigger_rbv_change()

    def trigger_rbv_change(self):
        for listener in self.after_rbv_change_listener:
            listener(self._value, None, None)

    @property
    def rbv(self):
        return self._value


class MockChannelAccess(object):
    def __init__(self, pvs):
        self._pvs = pvs

    def pv_exists(self, pv):
        return pv in self._pvs.keys()

    def add_monitor(self,pv, call_back_function):
        pass

    def caget(self, pv):
        try:
            return self._pvs[pv]
        except KeyError:
            return None

    def caput(self, pv, value):
        self._pvs[pv] = value<|MERGE_RESOLUTION|>--- conflicted
+++ resolved
@@ -10,12 +10,8 @@
 from ReflectometryServer.components import Component, TiltingComponent, ThetaComponent, ReflectingComponent
 from ReflectometryServer.geometry import PositionAndAngle
 from ReflectometryServer.ioc_driver import DisplacementDriver, AngleDriver
-<<<<<<< HEAD
 from ReflectometryServer.parameters import BeamlineParameter, TrackingPosition, AngleParameter, SlitGapParameter
-=======
-from ReflectometryServer.parameters import BeamlineParameter, TrackingPosition, AngleParameter
 import numpy as np
->>>>>>> 43ed6d4c
 
 
 class EmptyBeamlineParameter(BeamlineParameter):
@@ -129,7 +125,6 @@
         return bl, axes
 
     @staticmethod
-<<<<<<< HEAD
     def beamline_s1_gaps_theta_detector(spacing):
         """
         Create beamline with Slits 1 and 3 a theta and a detector
@@ -165,10 +160,7 @@
         return bl, axes
 
     @staticmethod
-    def beamline_sm_theta_detector(sm_angle, theta, det_offset=0, autosave_theta_not_offset=True):
-=======
     def beamline_sm_theta_detector(sm_angle, theta, det_offset=0, autosave_theta_not_offset=True, beam_angle=0.0, sm_angle_engineering_correction=False):
->>>>>>> 43ed6d4c
         """
         Create beamline with supermirror, theta and a tilting detector.
 
