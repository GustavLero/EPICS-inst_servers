"""
SimpleObservable data and classes.
"""
from math import tan, radians, sin, cos

from ReflectometryServer import GridDataFileReader, InterpolateGridDataCorrectionFromProvider
from utils import DEFAULT_TEST_TOLERANCE

from ReflectometryServer.beamline import BeamlineMode, Beamline
from ReflectometryServer.components import Component, TiltingComponent, ThetaComponent, ReflectingComponent
from ReflectometryServer.geometry import PositionAndAngle
from ReflectometryServer.ioc_driver import DisplacementDriver, AngleDriver
from ReflectometryServer.parameters import BeamlineParameter, TrackingPosition, AngleParameter
import numpy as np


class EmptyBeamlineParameter(BeamlineParameter):
    """
    A Bemline Parameter Stub. Counts the number of time it is asked to move
    """

    def _initialise_sp_from_file(self):
        pass

    def _initialise_sp_from_motor(self):
        pass

    def _set_changed_flag(self):
        pass

    def _move_component(self):
        pass

    def _rbv(self):
        pass

    def __init__(self, name):
        super(EmptyBeamlineParameter, self).__init__(name)
        self.move_component_count = 0

    def _check_and_move_component(self):
        self.move_component_count += 1

    def validate(self, drivers):
        return []


class DataMother(object):
    """
    Test data for various tests.
    """
    BEAMLINE_MODE_NEUTRON_REFLECTION = BeamlineMode(
        "Neutron reflection",
        ["slit2height", "height", "theta", "detectorheight"])

    BEAMLINE_MODE_EMPTY = BeamlineMode("Empty", [])

    @staticmethod
    def beamline_with_3_empty_parameters():
        """

        Returns: a beamline with three empty parameters, all in a mode

        """
        one = EmptyBeamlineParameter("one")
        two = EmptyBeamlineParameter("two")
        three = EmptyBeamlineParameter("three")
        beamline_parameters = [one, two, three]
        mode = BeamlineMode("all", [beamline_parameter.name for beamline_parameter in beamline_parameters])
        naught_and_two = BeamlineMode("components1and3", [beamline_parameters[0].name, beamline_parameters[2].name])
        two = BeamlineMode("just2", [beamline_parameters[2].name])

        beamline = Beamline([], beamline_parameters, [], [mode, naught_and_two, two])

        beamline.active_mode = mode.name

        return beamline_parameters, beamline

    @staticmethod
    def beamline_s1_s3_theta_detector(spacing):
        """
        Create beamline with Slits 1 and 3 a theta and a detector
        Args:
            spacing: spacing between components

        Returns: beamline, axes

        """
        # COMPONENTS
        s1 = Component("s1_comp", PositionAndAngle(0.0, 1 * spacing, 90))
        s3 = Component("s3_comp", PositionAndAngle(0.0, 3 * spacing, 90))
        detector = TiltingComponent("Detector_comp", PositionAndAngle(0.0, 4 * spacing, 90))
        theta = ThetaComponent("ThetaComp_comp", PositionAndAngle(0.0, 2 * spacing, 90), [detector])
        comps = [s1, theta, s3, detector]

        # BEAMLINE PARAMETERS
        slit1_pos = TrackingPosition("s1", s1, True)
        slit3_pos = TrackingPosition("s3", s3, True)
        theta_ang = AngleParameter("theta", theta, True)
        detector_position = TrackingPosition("det", detector, True)
        detector_angle = AngleParameter("det_angle", detector, True)
        params = [slit1_pos, theta_ang, slit3_pos, detector_position, detector_angle]

        # DRIVERS
        s1_axis = create_mock_axis("MOT:MTR0101", 0, 1)
        s3_axis = create_mock_axis("MOT:MTR0102", 0, 1)
        det_axis = create_mock_axis("MOT:MTR0104", 0, 1)
        det_angle_axis = create_mock_axis("MOT:MTR0105", 0, 1)
        axes = {"s1_axis": s1_axis,
                  "s3_axis": s3_axis,
                  "det_axis": det_axis,
                  "det_angle_axis": det_angle_axis}
        drives = [DisplacementDriver(s1, s1_axis),
                  DisplacementDriver(s3, s3_axis),
                  DisplacementDriver(detector, det_axis),
                  AngleDriver(detector, det_angle_axis)]
        # MODES
        nr_inits = {}
        nr_mode = BeamlineMode("NR", [param.name for param in params], nr_inits)
        disabled_mode = BeamlineMode("DISABLED", [param.name for param in params], nr_inits, is_disabled=True)
        modes = [nr_mode, disabled_mode]
        beam_start = PositionAndAngle(0.0, 0.0, 0.0)
        bl = Beamline(comps, params, drives, modes, beam_start)
        bl.active_mode = nr_mode.name
        return bl, axes

    @staticmethod
<<<<<<< HEAD
    def beamline_sm_theta_detector(sm_angle, theta, det_offset=0, autosave_theta_not_offset=True, beam_angle=0.0):
=======
    def beamline_sm_theta_detector(sm_angle, theta, det_offset=0, autosave_theta_not_offset=True, sm_angle_engineering_correction=False):
>>>>>>> a908ed36
        """
        Create beamline with supermirror, theta and a tilting detector.

        Args:
<<<<<<< HEAD
            sm_angle (float): The initialisation value for supermirror angle
            theta (float): The initialisation value for theta
            det_offset (float): The initialisation value for detector offset
            autosave_theta_not_offset (bool):
            beam_start (PositionAndAngle):
=======
            sm_angle: super mirror angle
            theta: theta angle
            det_offset: offset to detector
            autosave_theta_not_offset: true to autosave theta and not the offset, false otherwise
>>>>>>> a908ed36

        Returns: beamline, axes
        """
<<<<<<< HEAD
        beam_start = PositionAndAngle(0.0, 0.0, 0.0)
        perp_to_floor_angle_in_mantid = 90 + beam_angle
=======
>>>>>>> a908ed36

        # COMPONENTS
        z_sm_to_sample = 1
        z_sample_to_det = 2
        sm_comp = ReflectingComponent("sm_comp", PositionAndAngle(0.0, 0, perp_to_floor_angle_in_mantid))
        detector_comp = TiltingComponent("detector_comp", PositionAndAngle(0.0, z_sm_to_sample + z_sample_to_det, perp_to_floor_angle_in_mantid))
        theta_comp = ThetaComponent("theta_comp", PositionAndAngle(0.0, z_sm_to_sample, perp_to_floor_angle_in_mantid), [detector_comp])

        comps = [sm_comp, theta_comp, detector_comp]

        # BEAMLINE PARAMETERS
        sm_angle_param = AngleParameter("sm_angle", sm_comp)
        theta_param = AngleParameter("theta", theta_comp, autosave=autosave_theta_not_offset)
        detector_position_param = TrackingPosition("det_pos", detector_comp, autosave=not autosave_theta_not_offset)
        detector_angle_param = AngleParameter("det_angle", detector_comp)

        params = [sm_angle_param, theta_param, detector_position_param, detector_angle_param]

        # DRIVERS
        # engineering correction
        if sm_angle_engineering_correction:
            grid_data_provider = GridDataFileReader("linear_theta")
            grid_data_provider.variables = ["Theta"]
            grid_data_provider.points = np.array([[-90, ], [0.0, ], [90.0, ]])
            grid_data_provider.corrections = np.array([-45, 0.0, 45])
            grid_data_provider.read = lambda: None
            correction = InterpolateGridDataCorrectionFromProvider(grid_data_provider, theta_param)
            size_of_correction = theta / 2.0
        else:
            correction = None
            size_of_correction = 0

        # setup motors
        beam_angle_after_sample = theta * 2 + sm_angle * 2
<<<<<<< HEAD
        supermirror_segment = (z_sm_to_sample, sm_angle)
        theta_segment = (z_sample_to_det, theta)
        reflection_offset = DataMother._calc_reflection_offset(beam_angle, [supermirror_segment, theta_segment])
        sm_axis = create_mock_axis("MOT:MTR0101", sm_angle, 1)
        det_axis = create_mock_axis("MOT:MTR0104", reflection_offset + det_offset, 1)
        det_angle_axis = create_mock_axis("MOT:MTR0105",  beam_start.angle + beam_angle_after_sample, 1)
=======
        offset_from_sm_angle = z_sm_to_sample * tan(radians(sm_angle * 2))
        offset_from_theta = z_sample_to_det * tan(radians(beam_angle_after_sample))
        sm_axis = create_mock_axis("MOT:MTR0101", sm_angle + size_of_correction, 1)
        det_axis = create_mock_axis("MOT:MTR0104", offset_from_sm_angle + offset_from_theta + det_offset, 1)
        det_angle_axis = create_mock_axis("MOT:MTR0105", beam_angle_after_sample, 1)
>>>>>>> a908ed36
        axes = {"sm_axis": sm_axis,
                "det_axis": det_axis,
                "det_angle_axis": det_angle_axis}

        drives = [AngleDriver(sm_comp, sm_axis, engineering_correction=correction),
                  DisplacementDriver(detector_comp, det_axis),
                  AngleDriver(detector_comp, det_angle_axis)]

        # MODES
        nr_inits = {}
        nr_mode = BeamlineMode("NR", [param.name for param in params], nr_inits)
        modes = [nr_mode]
<<<<<<< HEAD
=======
        beam_start = PositionAndAngle(0.0, 0.0, 0.0)
>>>>>>> a908ed36
        bl = Beamline(comps, params, drives, modes, beam_start)
        bl.active_mode = nr_mode.name
        return bl, axes

    @staticmethod
    def _calc_reflection_offset(beam_angle, segments):
        """
        Calculates a position offset to the beam intercept for a linear axis given an ordered list of beam segments,
        each of which adds an angle to the beam.

        Params:
            beam_angle (float): The angle of the straight through beam to the linear motion axes
            segments (tuple[float, float]): A list of beam segments made of tuples with (segment_length, added angle)

        Returns: The total offset for the linear axis
        """
        total_offset = 0.0

        reflection_angles = []
        for distance, added_angle in segments:
            reflection_angles.append(added_angle)

            cumulative_reflection_angle = 0
            for reflection_angle in reflection_angles:
                cumulative_reflection_angle += 2*reflection_angle

            offset_1 = distance * sin(radians(beam_angle))
            offset_2 = distance * cos(radians(beam_angle)) * tan(radians(cumulative_reflection_angle - beam_angle))
            total_offset += offset_1 + offset_2

        return total_offset


def create_mock_axis(name, init_position, max_velocity, backlash_distance=0, backlash_velocity=1, direction="Pos"):
    """
    Create a mock axis
    Args:
        name: pv name of axis
        init_position: initial position
        max_velocity: maximum velocity of the axis
        backlash_distance: distance that the axis will backlash
        backlash_velocity: velocity that the backlash is performed
        direction: calibration direction of the axis, Pos or Neg
    Returns:
            mocked axis
    """

    return MockMotorPVWrapper(name, init_position, max_velocity, True, backlash_distance, backlash_velocity, direction)

class MockMotorPVWrapper(object):
    def __init__(self, pv_name, init_position, max_velocity, is_vertical=True, backlash_distance=0, backlash_velocity=1, direction="Neg"):
        self.name = pv_name
        self._value = init_position
        self.max_velocity = max_velocity
        self.velocity = None
        self.direction = direction
        self.backlash_distance = backlash_distance
        if self.direction == "Pos":
            self.backlash_distance = backlash_distance * -1
        self.backlash_velocity = backlash_velocity
        self.resolution = DEFAULT_TEST_TOLERANCE
        self.after_rbv_change_listener = set()
        self.after_sp_change_listener = set()
        self.after_status_change_listener = set()
        self.after_is_changing_change_listener = set()
        self.after_velocity_change_listener = set()
        self.is_vertical = is_vertical

    def initialise(self):
        pass

    def add_after_rbv_change_listener(self, listener):
        self.after_rbv_change_listener.add(listener)

    def add_after_sp_change_listener(self, listener):
        self.after_sp_change_listener.add(listener)

    def add_after_status_change_listener(self, listener):
        self.after_status_change_listener.add(listener)

    def add_after_is_changing_change_listener(self, listener):
        self.after_is_changing_change_listener.add(listener)

    def add_after_velocity_change_listener(self, listener):
        self.after_velocity_change_listener.add(listener)

    def initiate_move_with_change_of_velocity(self):
        pass

    @property
    def sp(self):
        return self._value

    @sp.setter
    def sp(self, new_value):
        self._value = new_value
        for listener in self.after_sp_change_listener:
            listener(new_value, None, None)
        self.trigger_rbv_change()

    def trigger_rbv_change(self):
        for listener in self.after_rbv_change_listener:
            listener(self._value, None, None)

    @property
    def rbv(self):
        return self._value


class MockChannelAccess(object):
    def __init__(self, pvs):
        self._pvs = pvs

    def pv_exists(self, pv):
        return pv in self._pvs.keys()

    def add_monitor(self,pv, call_back_function):
        pass

    def caget(self, pv):
        try:
            return self._pvs[pv]
        except KeyError:
            return None

    def caput(self, pv, value):
        self._pvs[pv] = value<|MERGE_RESOLUTION|>--- conflicted
+++ resolved
@@ -125,35 +125,21 @@
         return bl, axes
 
     @staticmethod
-<<<<<<< HEAD
-    def beamline_sm_theta_detector(sm_angle, theta, det_offset=0, autosave_theta_not_offset=True, beam_angle=0.0):
-=======
-    def beamline_sm_theta_detector(sm_angle, theta, det_offset=0, autosave_theta_not_offset=True, sm_angle_engineering_correction=False):
->>>>>>> a908ed36
+    def beamline_sm_theta_detector(sm_angle, theta, det_offset=0, autosave_theta_not_offset=True, beam_angle=0.0, sm_angle_engineering_correction=False):
         """
         Create beamline with supermirror, theta and a tilting detector.
 
         Args:
-<<<<<<< HEAD
             sm_angle (float): The initialisation value for supermirror angle
             theta (float): The initialisation value for theta
             det_offset (float): The initialisation value for detector offset
-            autosave_theta_not_offset (bool):
-            beam_start (PositionAndAngle):
-=======
-            sm_angle: super mirror angle
-            theta: theta angle
-            det_offset: offset to detector
-            autosave_theta_not_offset: true to autosave theta and not the offset, false otherwise
->>>>>>> a908ed36
+            autosave_theta_not_offset (bool): true to autosave theta and not the offset, false otherwise
+            beam_angle (float): angle of the beam, worked out as the angle the components run along + 90
 
         Returns: beamline, axes
         """
-<<<<<<< HEAD
         beam_start = PositionAndAngle(0.0, 0.0, 0.0)
         perp_to_floor_angle_in_mantid = 90 + beam_angle
-=======
->>>>>>> a908ed36
 
         # COMPONENTS
         z_sm_to_sample = 1
@@ -188,20 +174,13 @@
 
         # setup motors
         beam_angle_after_sample = theta * 2 + sm_angle * 2
-<<<<<<< HEAD
         supermirror_segment = (z_sm_to_sample, sm_angle)
         theta_segment = (z_sample_to_det, theta)
         reflection_offset = DataMother._calc_reflection_offset(beam_angle, [supermirror_segment, theta_segment])
-        sm_axis = create_mock_axis("MOT:MTR0101", sm_angle, 1)
+        sm_axis = create_mock_axis("MOT:MTR0101", sm_angle + size_of_correction, 1)
         det_axis = create_mock_axis("MOT:MTR0104", reflection_offset + det_offset, 1)
         det_angle_axis = create_mock_axis("MOT:MTR0105",  beam_start.angle + beam_angle_after_sample, 1)
-=======
-        offset_from_sm_angle = z_sm_to_sample * tan(radians(sm_angle * 2))
-        offset_from_theta = z_sample_to_det * tan(radians(beam_angle_after_sample))
-        sm_axis = create_mock_axis("MOT:MTR0101", sm_angle + size_of_correction, 1)
-        det_axis = create_mock_axis("MOT:MTR0104", offset_from_sm_angle + offset_from_theta + det_offset, 1)
-        det_angle_axis = create_mock_axis("MOT:MTR0105", beam_angle_after_sample, 1)
->>>>>>> a908ed36
+
         axes = {"sm_axis": sm_axis,
                 "det_axis": det_axis,
                 "det_angle_axis": det_angle_axis}
@@ -214,10 +193,7 @@
         nr_inits = {}
         nr_mode = BeamlineMode("NR", [param.name for param in params], nr_inits)
         modes = [nr_mode]
-<<<<<<< HEAD
-=======
         beam_start = PositionAndAngle(0.0, 0.0, 0.0)
->>>>>>> a908ed36
         bl = Beamline(comps, params, drives, modes, beam_start)
         bl.active_mode = nr_mode.name
         return bl, axes
@@ -266,6 +242,7 @@
     """
 
     return MockMotorPVWrapper(name, init_position, max_velocity, True, backlash_distance, backlash_velocity, direction)
+
 
 class MockMotorPVWrapper(object):
     def __init__(self, pv_name, init_position, max_velocity, is_vertical=True, backlash_distance=0, backlash_velocity=1, direction="Neg"):
