--- conflicted
+++ resolved
@@ -2,10 +2,7 @@
 Wrapper for motor PVs
 """
 import abc
-<<<<<<< HEAD
-=======
 from collections import namedtuple
->>>>>>> f5c11109
 import time
 from functools import partial
 
@@ -138,8 +135,8 @@
                 break
             else:
                 logger.error(
-                    "Error adding monitor to {}: PV does not exist. Check the PV is correct and the IOC is running. Retrying in {} s.".format(
-                        pv, RETRY_INTERVAL))
+                    "Error adding monitor to {}: PV does not exist. Check the PV is correct and the IOC is running. "
+                    "Retrying in {} s.".format(pv, RETRY_INTERVAL))
                 time.sleep(RETRY_INTERVAL)
 
     def _read_pv(self, pv):
