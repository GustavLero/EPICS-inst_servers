"""
Wrapper for motor PVs
"""
from functools import partial

from ReflectometryServer.ChannelAccess.constants import MYPVPREFIX, MTR_MOVING, MTR_STOPPED
from ReflectometryServer.file_io import AutosaveType, read_autosave_value, write_autosave_value
import logging

from server_common.channel_access import ChannelAccess, UnableToConnectToPVException

logger = logging.getLogger(__name__)


class PVWrapper(object):
    """
    Wrap a single motor axis. Provides relevant listeners and synchronization utilities.
    """
    def __init__(self, base_pv, ca=None):
        """
        Creates a wrapper around a PV.

        Args:
            base_pv(String): The name of the PV
        """
        if ca is None:
            self._ca = ChannelAccess
        else:
            self._ca = ca
        self._name = base_pv
        self._prefixed_pv = "{}{}".format(MYPVPREFIX, base_pv)
        self._after_rbv_change_listeners = set()
        self._after_sp_change_listeners = set()
        self._after_is_changing_change_listeners = set()

        self._moving_state = None
        self._moving_direction = None
        self._velocity_cache_restored = None
        self._velocity_cache = None
        self._velocity = None
        self._backlash_distance = None
        self._backlash_velocity = None
        self.max_velocity = None

        self._set_pvs()
        self._set_resolution()
        self._set_max_velocity()

    def _set_pvs(self):
        """
        Define relevant PVs for this type of axis. Must be overridden in subclass.
        """
        self._rbv_pv = ""
        self._sp_pv = ""
        self._velo_pv = ""
        self._vmax_pv = ""
        self._dmov_pv = ""
        self._bdst_pv = ""
        self._bvel_pv = ""
        self._dir_pv = ""
        raise NotImplementedError()

    def _set_resolution(self):
        """
        Set the motor resolution for this axis. Must be overridden in subclass.
        """
        self._resolution = 0
        raise NotImplementedError()

    def _set_max_velocity(self):
        """
        Sets the maximum velocity this axis can move at.
        """
        self.max_velocity = self._read_pv(self._vmax_pv)

    def initialise(self):
        """
        Initialise PVWrapper values once the beamline is ready.
        """
        self._add_monitors()
        self._velocity = self._read_pv(self._velo_pv)
        self._backlash_distance = self._read_pv(self._bdst_pv)
        self._backlash_velocity = self._read_pv(self._bvel_pv)
        self._moving_direction = self._read_pv(self._dir_pv)
        self._init_velocity_cache()

    def _add_monitors(self):
        """
        Add monitors to the relevant motor PVs.
        """
        self._monitor_pv(self._rbv_pv, partial(self._trigger_listeners, self._after_rbv_change_listeners))
        self._monitor_pv(self._sp_pv, partial(self._trigger_listeners, self._after_sp_change_listeners))
        self._monitor_pv(self._dmov_pv, self._on_update_moving_state)
        self._monitor_pv(self._velo_pv, self._on_update_velocity)
        self._monitor_pv(self._bdst_pv, self._on_update_backlash_distance)
        self._monitor_pv(self._bvel_pv, self._on_update_backlash_velocity)
        self._monitor_pv(self._dir_pv, self._on_update_direction)

    def _monitor_pv(self, pv, call_back_function):
        """
        Adds a monitor function to a given PV.

        Args:
            pv (String): The pv to monitor
            call_back_function: The function to execute on a pv value change
        """
        if self._ca.pv_exists(pv):
            logger.debug("\nAttempting to monitor {pv_name}".format(pv_name=pv))
            self._ca.add_monitor(pv, call_back_function)
            logger.debug("Monitoring {} for changes.".format(pv))

        else:
            logger.error("Error adding monitor to {}: PV does not exist".format(pv))

    def _read_pv(self, pv):
        """
        Read the value from a given PV.

        Args:
            pv (String): The pv to read
        """
        value = self._ca.caget(pv)
        if value is not None:
            return value
        else:
            logger.error("Could not connect to PV {}.".format(pv))
            raise UnableToConnectToPVException(pv, "Check configuration is correct and IOC is running.")

    def _write_pv(self, pv, value):
        """
        Write a value to a given PV.

        Args:
            pv (String): The PV to write to
            value: The new value
        """

        self._ca.caput(pv, value)

    def add_after_rbv_change_listener(self, listener):
        """
        Add a listener which should be called after a change in the read back value of the motor.
        Args:
            listener: function to call should have two arguments which are the new value and new error state

        """
        self._after_rbv_change_listeners.add(listener)

    def add_after_sp_change_listener(self, listener):
        """
        Add a listener which should be called after a change in the read back value of the motor.
        Args:
            listener: function to call should have two arguments which are the new value and new error state
        """
        self._after_sp_change_listeners.add(listener)

    def add_after_is_changing_change_listener(self, listener):
        """
        Add a listener which should be called after a change in the dmov (moving) status for a motor
        Args:
            listener: function to call should have two arguments which are the new value and new error state
        """
        self._after_is_changing_change_listeners.add(listener)

    def _trigger_listeners(self, listeners, new_value, alarm_severity, alarm_status):
        for value_change_listener in listeners:
            value_change_listener(new_value, alarm_severity, alarm_status)

    @property
    def name(self):
        """
        Returns (String): the name of the underlying PV
        """
        return self._name

    @property
    def resolution(self):
        """
        Returns: The motor resolution for this axis.
        """
        return self._resolution

    @property
    def sp(self):
        """
        Returns: the value of the underlying setpoint PV
        """
        return self._read_pv(self._sp_pv)

    @sp.setter
    def sp(self, value):
        """
        Writes a value to the underlying setpoint PV

        Args:
            value: The value to set
        """
        self._write_pv(self._sp_pv, value)

    @property
    def rbv(self):
        """
        Returns (float): the value of the underlying readback PV
        """
        return self._read_pv(self._rbv_pv)

    @property
    def velocity(self):
        """
        Returns (float): the value of the underlying velocity PV
        """
        return self._velocity

    @velocity.setter
    def velocity(self, value):
        """
        Writes a value to the underlying velocity PV's VAL field.

        Args:
            value (float): The value to set
        """
        self._write_pv(self._velo_pv, value)

    @property
    def backlash_distance(self):
        """
        Returns(float): the value of the underlying backlash distance PV
        """
        if self._moving_direction == "Pos":
            return self._backlash_distance * -1.0
        else:
            return self._backlash_distance

    @property
    def backlash_velocity(self):
        """
        Returns (float): the value of the underlying backlash velocity PV
        """
        return self._backlash_velocity

    @property
    def direction(self):
        """
        Returns: the value of the underlying direction PV
        """
        return self._moving_direction

    def _init_velocity_cache(self):
        """
        Initialise the velocity cache for the current axis.

        Initialise the velocity cache and its restored status. If no cache exists then load the last velocity value
        from the auto-save file.
        """
        try:
            autosave_value = read_autosave_value(self.name, AutosaveType.VELOCITY)
            if autosave_value is not None:
                logger.debug("Restoring {pv_name} velocity_cache with auto-save value {value}"
                             .format(pv_name=self.name, value=autosave_value))
                self._velocity_cache = float(autosave_value)
            autosave_value = read_autosave_value(self.name+"_velocity_cache_restored", AutosaveType.VELOCITY)
            if autosave_value is not None:
                logger.debug("Restoring {pv_name} velocity_cache_restored with auto-save value {value}"
                             .format(pv_name=self.name, value=autosave_value))
                self._velocity_cache_restored = bool(autosave_value)
        except (ValueError, TypeError) as error:
            logger.error("Error: Unable to initialise velocity cache from auto-save ({error_message})."
                         .format(error_message=error))

    def cache_velocity(self):
        """
        Cache the current axis velocity.

        Cache the current axis velocity unless a previously stored cache has not been restored. If the previous cache
        has not been restored then we suspect that a move has been made from outside of the reflectometry server.
        """
        if self._velocity_cache_restored:
            self._velocity_cache = self.velocity
            write_autosave_value(self.name, self._velocity_cache, AutosaveType.VELOCITY)
            self._velocity_cache_restored = False
            write_autosave_value(self.name+"_velocity_cache_restored", self._velocity_cache_restored, AutosaveType.VELOCITY)
        elif not self._velocity_cache_restored and self._moving_state == MTR_STOPPED:
            logger.error("Velocity for {pv_name} has not been cached as existing cache has not been restored and "
                         "is stationary."
                         .format(pv_name=self.name))
        elif not self._velocity_cache_restored and self._moving_state == MTR_MOVING:
            # Move interrupting current move. Leave the original cache so it can be restored once all
            # moves have been completed.
            pass

    def restore_cached_velocity(self):
        """
        Restore the cached axis velocity.

        Restore the cached axis velocity from the value stored on the server and update the restored cache status.
        """
        if self._velocity_cache_restored:
            logger.error("Velocity for PV {pv_name} has not been restored from cache. The cache has already been "
                         "restored previously. Hint: Are you moving the axis outside of the reflectometry server?"
                         .format(pv_name=self.name))
        else:
            if self._velocity_cache is None:
                logger.error("Cannot restore velocity: velocity cache is None for {pv_name}".format(pv_name=self.name))
            else:
                logger.debug("Restoring velocity cache of {value} for PV {pv_name}"
                             .format(value=self._velocity_cache, pv_name=self.name))
                self.velocity = self._velocity_cache
            self._velocity_cache_restored = True
            write_autosave_value(self.name+"_velocity_cache_restored", self._velocity_cache_restored, AutosaveType.VELOCITY)

    def _on_update_moving_state(self, new_value, alarm_severity, alarm_status):
        """
        React to an update in the motion status of the underlying motor axis.

        Params:
            value (Boolean): The new motion status
            alarm_severity (server_common.channel_access.AlarmSeverity): severity of any alarm
            alarm_status (server_common.channel_access.AlarmCondition): the alarm status
        """
        if new_value == MTR_STOPPED:
            self.restore_cached_velocity()
        self._moving_state = new_value
        self._trigger_listeners(self._after_is_changing_change_listeners, self._dmov_to_bool(new_value),
                                alarm_severity, alarm_status)

    def _dmov_to_bool(self, value):
        """
        Converts the inverted dmov (0=True, 1=False) to the standard format
        """
        return not value

    def _on_update_velocity(self, value, alarm_severity, alarm_status):
        """
        React to an update in the velocity of the underlying motor axis: save value to be restored later if the update
        is not issued by reflectometry server itself.

        Params:
            value (float): The new velocity value
            alarm_severity (server_common.channel_access.AlarmSeverity): severity of any alarm
            alarm_status (server_common.channel_access.AlarmCondition): the alarm status
        """
        self._velocity = value

    @property
    def is_moving(self):
        """
        Returns (Bool): True of the axis is moving
        """
        return self._dmov_to_bool(self._moving_state)

    def _on_update_backlash_distance(self, value, alarm_severity, alarm_status):
        """
        React to an update in the backlash distance of the underlying motor axis.

        Params:
            value (float): The new backlash distance
            alarm_severity (server_common.channel_access.AlarmSeverity): severity of any alarm
            alarm_status (server_common.channel_access.AlarmCondition): the alarm status
        """
        self._backlash_distance = value

    def _on_update_backlash_velocity(self, value, alarm_severity, alarm_status):
        """
        React to an update in the backlash velocity of the underlying motor axis.

        Params:
            value (float): The new backlash velocity
            alarm_severity (server_common.channel_access.AlarmSeverity): severity of any alarm
            alarm_status (server_common.channel_access.AlarmCondition): the alarm status
        """
        self._backlash_velocity = value

    def _on_update_direction(self, value, alarm_severity, alarm_status):
        """
        React to an update in the direction of the underlying motor axis.

        Params:
            value (String): The new backlash distance
            alarm_severity (server_common.channel_access.AlarmSeverity): severity of any alarm
            alarm_status (server_common.channel_access.AlarmCondition): the alarm status
        """
        self._moving_direction = value

    def get_distance(self, rbv, set_point_position):
        """
        Args:
            rbv (float): the read back value
            set_point_position (float): the set point position

        Returns (float): The distance between the target component position and the actual motor position in y.
        """
        raise NotImplemented("This should be implemented in the subclass")


class MotorPVWrapper(PVWrapper):
    """
    Wrap a low level motor PV. Provides relevant listeners and synchronization utilities.
    """
    def __init__(self, base_pv, ca=None):
        """
        Creates a wrapper around a low level motor PV.

        Params:
            base_pv (String): The name of the PV
        """
        super(MotorPVWrapper, self).__init__(base_pv, ca)

    def _set_pvs(self):
        """
        Define relevant PVs for this type of axis.
        """
        self._sp_pv = self._prefixed_pv
        self._rbv_pv = "{}.RBV".format(self._prefixed_pv)
        self._velo_pv = "{}.VELO".format(self._prefixed_pv)
        self._vmax_pv = "{}.VMAX".format(self._prefixed_pv)
        self._dmov_pv = "{}.DMOV".format(self._prefixed_pv)
        self._bdst_pv = "{}.BDST".format(self._prefixed_pv)
        self._bvel_pv = "{}.BVEL".format(self._prefixed_pv)
        self._dir_pv = "{}.DIR".format(self._prefixed_pv)

    def _set_resolution(self):
        """
        Set the motor resolution for this axis.
        """
        self._resolution = self._read_pv("{}.MRES".format(self._prefixed_pv))


class _JawsAxisPVWrapper(PVWrapper):
    def __init__(self, base_pv, is_vertical, ca=None):
        """
        Creates a wrapper around a jaws axis.

        Params:
            base_pv (String): The name of the PV
            is_vertical (Boolean): Whether the jaws axis moves in the horizontal or vertical direction.
        """
        self.is_vertical = is_vertical
        self._individual_moving_states = {}

        self._directions = []
        self._set_directions()
        self._velocities = {}

        super(_JawsAxisPVWrapper, self).__init__(base_pv, ca)

    def _set_directions(self):
        """
        Set the direction keys used in PVs for this jaws axis.
        """
        if self.is_vertical:
            self._directions = ["JN", "JS"]
            self._direction_symbol = "V"
        else:
            self._directions = ["JE", "JW"]
            self._direction_symbol = "H"

    def _set_resolution(self):
        """
        Set the motor resolution for this axis.
        """
        motor_resolutions_pvs = self._pv_names_for_directions("MTR.MRES")
        motor_resolutions = [self._read_pv(motor_resolutions_pv) for motor_resolutions_pv in motor_resolutions_pvs]
        self._resolution = float(sum(motor_resolutions)) / len(motor_resolutions_pvs)

    def initialise(self):
        """
        Initialise PVWrapper values once the beamline is ready.
        """
        self._add_monitors()
        for velo_pv in self._pv_names_for_directions("MTR.VELO"):
            self._velocities[self._strip_source_pv(velo_pv)] = self._read_pv(velo_pv)
<<<<<<< HEAD
        self._backlash_distance = 0  # No backlash used as source of clash conditions on jaws sets
=======
        self._d_back = 0  # No backlash used as source of clash conditions on jaws sets
>>>>>>> 6c553a34

    def _add_monitors(self):
        """
        Add monitors to the relevant motor PVs.
        """
        self._monitor_pv(self._rbv_pv, partial(self._trigger_listeners, self._after_rbv_change_listeners))
        self._monitor_pv(self._sp_pv, partial(self._trigger_listeners, self._after_sp_change_listeners))
        self._monitor_pv(self._dmov_pv, partial(self._on_update_moving_state))

        for velo_pv in self._pv_names_for_directions("MTR.VELO"):
            self._monitor_pv(velo_pv, partial(self._on_update_individual_velocity,
                                              source=self._strip_source_pv(velo_pv)))

    @property
    def velocity(self):
        """
        Returns: the value of the underlying velocity PV. We use the minimum between the two jaw blades to
        ensure we do not create crash conditions (i.e. one jaw blade going faster than the other one can).
        """
        motor_velocities = self._velocities.values()
        return min([motor_velocities])

    @velocity.setter
    def velocity(self, value):
        """
        Writes a value to the underlying velocity PV's VAL field.

        Args:
            value (float): The value to set
        """
        motor_velocities = self._pv_names_for_directions("MTR.VELO")
        for pv in motor_velocities:
            if value is not None:
                self._write_pv(pv, value)
            else:
                logger.error("Error: An attempt was made to write a velocity with type {value_type} to {pv_name}. "
                             "Unable to action this.".format(pv_name=pv, value_type=type(value)))

    def _set_max_velocity(self):
        """
        Sets the maximum velocity this axis can move at.
        """
        motor_velocities = self._pv_names_for_directions("MTR.VMAX")
        self.max_velocity = min([self._read_pv(pv) for pv in motor_velocities])

    def _pv_names_for_directions(self, suffix):
        """
        Args:
            suffix (String): pv to read

        Returns (String): list of pv names for the different directions
        """
        return ["{}:{}:{}".format(self._prefixed_pv, direction, suffix)
                for direction in self._directions]

    def _on_update_individual_velocity(self, value, alarm_severity, alarm_status, source=None):
        self._velocities[source] = value

    def _on_update_moving_state(self, new_value, alarm_severity, alarm_status, source=None):
        """
        React to an update in the motion status of the underlying motor axis.

        Params:
            value (Boolean): The new motion status
            alarm_severity (server_common.channel_access.AlarmSeverity): severity of any alarm
            alarm_status (server_common.channel_access.AlarmCondition): the alarm status
        """
        self._moving_state = new_value
        self._trigger_listeners(self._after_is_changing_change_listeners, self._dmov_to_bool(new_value),
                                alarm_severity, alarm_status)

    def _strip_source_pv(self, pv):
        """
        Extracts the direction key from a given pv.

        Params:
            pv (String): The source pv

        Returns: The direction key embedded within the pv
        """
        for key in self._directions:
            if key in pv:
                return key
        logger.error("Unexpected event source: {}".format(pv))
        logger.error("Unexpected event source: {}".format(pv))


class JawsGapPVWrapper(_JawsAxisPVWrapper):
    """
    Wrap the axis PVs on top of a motor record to allow easy access to all axis PV values needed.
    """
    def __init__(self, base_pv, is_vertical, ca=None):
        """
        Creates a wrapper around a motor PV for accessing its fields.
        Args:
            base_pv (String): The name of the base PV
        """
        super(JawsGapPVWrapper, self).__init__(base_pv, is_vertical, ca)
        self._name = "{}:{}GAP".format(self._name, self._direction_symbol)

    def _set_pvs(self):
        """
        Define relevant PVs for this type of axis.
        """
        self._sp_pv = "{}:{}GAP:SP".format(self._prefixed_pv, self._direction_symbol)
        self._rbv_pv = "{}:{}GAP".format(self._prefixed_pv, self._direction_symbol)
        self._dmov_pv = "{}:{}GAP:DMOV".format(self._prefixed_pv, self._direction_symbol)


class JawsCentrePVWrapper(_JawsAxisPVWrapper):
    """
    Wrap the vertical jaws PVs to allow easy access to all motor PV values needed, to allow the centre to track a
    height.
    """

    def __init__(self, base_pv, is_vertical, ca=None):
        """
        Creates a wrapper around a motor PV for accessing its fields.

        Params:
            pv_name (String): The name of the PV
        """
        super(JawsCentrePVWrapper, self).__init__(base_pv, is_vertical, ca)
        self._name = "{}:{}CENT".format(self._name, self._direction_symbol)

    def _set_pvs(self):
        """
        Define relevant PVs for this type of axis.
        """
        self._sp_pv = "{}:{}CENT:SP".format(self._prefixed_pv, self._direction_symbol)
        self._rbv_pv = "{}:{}CENT".format(self._prefixed_pv, self._direction_symbol)
        self._dmov_pv = "{}:{}CENT:DMOV".format(self._prefixed_pv, self._direction_symbol)

    def cache_velocity(self):
        # Velocities for jaws centers are not cached
        pass<|MERGE_RESOLUTION|>--- conflicted
+++ resolved
@@ -469,11 +469,8 @@
         self._add_monitors()
         for velo_pv in self._pv_names_for_directions("MTR.VELO"):
             self._velocities[self._strip_source_pv(velo_pv)] = self._read_pv(velo_pv)
-<<<<<<< HEAD
+
         self._backlash_distance = 0  # No backlash used as source of clash conditions on jaws sets
-=======
-        self._d_back = 0  # No backlash used as source of clash conditions on jaws sets
->>>>>>> 6c553a34
 
     def _add_monitors(self):
         """
