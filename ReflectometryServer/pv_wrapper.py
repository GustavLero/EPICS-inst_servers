--- conflicted
+++ resolved
@@ -1,19 +1,12 @@
 """
 Wrapper for motor PVs
 """
-<<<<<<< HEAD
-=======
-from time import sleep
-
-from enum import Enum
->>>>>>> d9fe7380
 from functools import partial
 from threading import Event
 
 from ReflectometryServer.ChannelAccess.constants import MYPVPREFIX, MTR_MOVING, MTR_STOPPED
 from ReflectometryServer.file_io import AutosaveType, read_autosave_value, write_autosave_value
 import logging
-import math
 
 from server_common.channel_access import ChannelAccess, UnableToConnectToPVException
 
