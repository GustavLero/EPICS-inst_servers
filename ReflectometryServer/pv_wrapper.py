--- conflicted
+++ resolved
@@ -1,12 +1,9 @@
 """
 Wrapper for motor PVs
 """
-<<<<<<< HEAD
+import abc
 from collections import namedtuple
 import time
-=======
-import abc
->>>>>>> acf97a1d
 from functools import partial
 
 import six
@@ -21,16 +18,27 @@
 
 logger = logging.getLogger(__name__)
 
-SetpointUpdate = namedtuple("SetpointUpdate", ["value", "alarm_severity", "alarm_status"])
-ReadbackUpdate = namedtuple("ReadbackUpdate", ["value", "alarm_severity", "alarm_status"])
-IsChangingUpdate = namedtuple("IsChangingUpdate", ["value", "alarm_severity", "alarm_status"])
-
-<<<<<<< HEAD
-
+# An update of the setpoint value of this motor axis.
+SetpointUpdate = namedtuple("SetpointUpdate", [
+    "value",            # The new setpoint value of the axis (float)
+    "alarm_severity",   # The alarm severity of the axis, represented as an integer (see Channel Access doc)
+    "alarm_status"])    # The alarm status of the axis, represented as an integer (see Channel Access doc)
+
+# An update of the readback value of this motor axis.
+ReadbackUpdate = namedtuple("ReadbackUpdate", [
+    "value",            # The new readback value of the axis (float)
+    "alarm_severity",   # The alarm severity of the axis, represented as an integer (see Channel Access doc)
+    "alarm_status"])    # The alarm status of the axis, represented as an integer (see Channel Access doc)
+
+# An update of the is-changing state of this motor axis.
+IsChangingUpdate = namedtuple("IsChangingUpdate", [
+    "value",            # The new is-changing state of the axis (boolean)
+    "alarm_severity",   # The alarm severity of the axis, represented as an integer (see Channel Access doc)
+    "alarm_status"])    # The alarm status of the axis, represented as an integer (see Channel Access doc)
+
+
+@six.add_metaclass(abc.ABCMeta)
 @observable(SetpointUpdate, ReadbackUpdate, IsChangingUpdate)
-=======
-@six.add_metaclass(abc.ABCMeta)
->>>>>>> acf97a1d
 class PVWrapper(object):
     """
     Wrap a single motor axis. Provides relevant listeners and synchronization utilities.
@@ -90,13 +98,8 @@
         """
         Add monitors to the relevant motor PVs.
         """
-<<<<<<< HEAD
         self._monitor_pv(self._rbv_pv, self._on_update_readback_value)
         self._monitor_pv(self._sp_pv, self._on_update_setpoint_value)
-=======
-        self._monitor_pv(self._rbv_pv, partial(self._trigger_listeners, self._after_rbv_change_listeners))
-        self._monitor_pv(self._sp_pv, partial(self._trigger_listeners, self._after_sp_change_listeners))
->>>>>>> acf97a1d
         self._monitor_pv(self._dmov_pv, self._on_update_moving_state)
         self._monitor_pv(self._velo_pv, self._on_update_velocity)
         self._monitor_pv(self._bdst_pv, self._on_update_backlash_distance)
@@ -324,24 +327,10 @@
             alarm_severity (server_common.channel_access.AlarmSeverity): severity of any alarm
             alarm_status (server_common.channel_access.AlarmCondition): the alarm status
         """
-<<<<<<< HEAD
-        if new_value == MTR_STOPPED and self._v_restore is not None:
-            self.velocity = self._v_restore
-        if new_value == MTR_MOVING:
-            if self._move_initiated:
-                self._velocity_event.wait()
-                self._move_initiated = False
-                self._velocity_event.clear()
-        self._moving_state = new_value
-        self._state_init_event.set()
-        self.trigger_listeners(IsChangingUpdate(self._dmov_to_bool(new_value), alarm_severity, alarm_status))
-=======
         if new_value == MTR_STOPPED:
             self.restore_pre_move_velocity()
         self._moving_state_cache = new_value
-        self._trigger_listeners(self._after_is_changing_change_listeners, self._dmov_to_bool(new_value),
-                                alarm_severity, alarm_status)
->>>>>>> acf97a1d
+        self.trigger_listeners(IsChangingUpdate(self._dmov_to_bool(new_value), alarm_severity, alarm_status))
 
     def _dmov_to_bool(self, value):
         """
@@ -539,13 +528,8 @@
         """
         Add monitors to the relevant motor PVs.
         """
-<<<<<<< HEAD
         self._monitor_pv(self._rbv_pv, self._on_update_readback_value)
         self._monitor_pv(self._sp_pv, self._on_update_setpoint_value)
-=======
-        self._monitor_pv(self._rbv_pv, partial(self._trigger_listeners, self._after_rbv_change_listeners))
-        self._monitor_pv(self._sp_pv, partial(self._trigger_listeners, self._after_sp_change_listeners))
->>>>>>> acf97a1d
         self._monitor_pv(self._dmov_pv, self._on_update_moving_state)
 
         for velo_pv in self._pv_names_for_directions("MTR.VELO"):
@@ -601,17 +585,8 @@
             alarm_severity (server_common.channel_access.AlarmSeverity): severity of any alarm
             alarm_status (server_common.channel_access.AlarmCondition): the alarm status
         """
-<<<<<<< HEAD
-        if new_value == MTR_STOPPED and self._v_restore is not None:
-            self.velocity = self._v_restore
-        self._moving_state = new_value
-        self._state_init_event.set()
+        self._moving_state_cache = new_value
         self.trigger_listeners(IsChangingUpdate(self._dmov_to_bool(new_value), alarm_severity, alarm_status))
-=======
-        self._moving_state_cache = new_value
-        self._trigger_listeners(self._after_is_changing_change_listeners, self._dmov_to_bool(new_value),
-                                alarm_severity, alarm_status)
->>>>>>> acf97a1d
 
     def _strip_source_pv(self, pv):
         """
