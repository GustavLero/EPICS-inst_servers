"""
Wrapper for motor PVs
"""
from time import sleep

from enum import Enum
from functools import partial
from threading import Event

from ReflectometryServer.ChannelAccess.constants import MYPVPREFIX, MTR_MOVING, MTR_STOPPED
from ReflectometryServer.file_io import AutosaveType, read_autosave_value, write_autosave_value
import logging
import math

from server_common.channel_access import ChannelAccess, UnableToConnectToPVException

logger = logging.getLogger(__name__)


class PVWrapper(object):
    """
    Wrap a single motor axis. Provides relevant listeners and synchronization utilities.
    """
    def __init__(self, base_pv, ca=None):
        """
        Creates a wrapper around a PV.

        Args:
            base_pv(String): The name of the PV
        """
        if ca is None:
            self._ca = ChannelAccess
        else:
            self._ca = ca
        self._prefixed_pv = "{}{}".format(MYPVPREFIX, base_pv)
        self._after_rbv_change_listeners = set()
        self._after_sp_change_listeners = set()
        self._after_is_changing_change_listeners = set()

        self._move_initiated = False
        self._moving_state = None
        self._v_restore = None
        self._v_curr = None
        self._d_back = None
        self._v_back = None
        self._dir = None
        self.max_velocity = None
        self._state_init_event = Event()
        self._velocity_event = Event()

        self._set_pvs()
        self._set_resolution()
        self._set_max_velocity()

    def _set_pvs(self):
        """
        Define relevant PVs for this type of axis. Must be overridden in subclass.
        """
        self._rbv_pv = ""
        self._sp_pv = ""
        self._velo_pv = ""
        self._vmax_pv = ""
        self._dmov_pv = ""
        self._bdst_pv = ""
        self._bvel_pv = ""
        self._dir_pv = ""
        raise NotImplementedError()

    def _set_resolution(self):
        """
        Set the motor resolution for this axis. Must be overridden in subclass.
        """
        self._resolution = 0
        raise NotImplementedError()

    def _set_max_velocity(self):
        """
        Sets the maximum velocity this axis can move at.
        """
        self.max_velocity = self._read_pv(self._vmax_pv)

    def initialise(self):
        """
        Initialise PVWrapper values once the beamline is ready.
        """
        self._add_monitors()
        self._v_curr = self._read_pv(self._velo_pv)
        self._d_back = self._read_pv(self._bdst_pv)
        self._v_back = self._read_pv(self._bvel_pv)
        self._dir = self._read_pv(self._dir_pv)

    def _add_monitors(self):
        """
        Add monitors to the relevant motor PVs.
        """
        self._monitor_pv(self._rbv_pv,
                         partial(self._trigger_listeners, self._after_rbv_change_listeners))
        self._monitor_pv(self._sp_pv,
                         partial(self._trigger_listeners, self._after_sp_change_listeners))

        self._monitor_pv(self._dmov_pv, self._on_update_moving_state)
        self._monitor_pv(self._velo_pv, self._on_update_velocity)
        self._monitor_pv(self._bdst_pv, self._on_update_backlash_distance)
        self._monitor_pv(self._bvel_pv, self._on_update_backlash_velocity)
        self._monitor_pv(self._dir_pv, self._on_update_direction)

    def _monitor_pv(self, pv, call_back_function):
        """
        Adds a monitor function to a given PV.

        Args:
            pv(String): The pv to monitor
            call_back_function: The function to execute on a pv value change
        """
        if self._ca.pv_exists(pv):
            self._ca.add_monitor(pv, call_back_function)
            logger.debug("Monitoring {} for changes.".format(pv))
        else:
            logger.error("Error adding monitor to {}: PV does not exist".format(pv))

    def _read_pv(self, pv):
        """
        Read the value from a given PV.

        Args:
            pv(String): The pv to read
        """
        value = self._ca.caget(pv)
        if value is not None:
            return value
        else:
            logger.error("Could not connect to PV {}.".format(pv))
            raise UnableToConnectToPVException(pv, "Check configuration is correct and IOC is running.")

    def _write_pv(self, pv, value):
        """
        Write a value to a given PV.

        Args:
            pv(String): The PV to write to
            value: The new value
        """
        self._ca.caput(pv, value)

    def add_after_rbv_change_listener(self, listener):
        """
        Add a listener which should be called after a change in the read back value of the motor.
        Args:
            listener: function to call should have two arguments which are the new value and new error state

        """
        self._after_rbv_change_listeners.add(listener)

    def add_after_sp_change_listener(self, listener):
        """
        Add a listener which should be called after a change in the read back value of the motor.
        Args:
            listener: function to call should have two arguments which are the new value and new error state
        """
        self._after_sp_change_listeners.add(listener)

    def add_after_is_changing_change_listener(self, listener):
        """
        Add a listener which should be called after a change in the dmov (moving) status for a motor
        Args:
            listener: function to call should have two arguments which are the new value and new error state
        """
        self._after_is_changing_change_listeners.add(listener)

    def _trigger_listeners(self, listeners, new_value, alarm_severity, alarm_status):
        for value_change_listener in listeners:
            value_change_listener(new_value, alarm_severity, alarm_status)

    @property
    def name(self):
        """
        Returns: the name of the underlying PV
        """
        return self._prefixed_pv

    @property
    def resolution(self):
        """
        Returns: The motor resolution for this axis.
        """
        return self._resolution

    @property
    def sp(self):
        """
        Returns: the value of the underlying setpoint PV
        """
        return self._read_pv(self._sp_pv)

    @sp.setter
    def sp(self, value):
        """
        Writes a value to the underlying setpoint PV

        Args:
            value: The value to set
        """
        self._write_pv(self._sp_pv, value)

    @property
    def rbv(self):
        """
        Returns: the value of the underlying readback PV
        """
        return self._read_pv(self._rbv_pv)

    @property
    def velocity(self):
        """
        Returns: the value of the underlying velocity PV
        """
        return self._v_curr

    @property
    def backlash_distance(self):
        """
        Returns: the value of the underlying backlash distance PV
        """
        if self._dir == "Pos":
            return self._d_back * -1
        else:
            return self._d_back

    @property
    def backlash_velocity(self):
        """
        Returns: the value of the underlying backlash velocity PV
        """
        return self._v_back

    @property
    def direction(self):
        """
        Returns: the value of the underlying direction PV
        """
        return self._dir

    @velocity.setter
    def velocity(self, value):
        """
        Writes a value to the underlying velocity PV's VAL field.

        Args:
            value: The value to set
        """
        self._write_pv(self._velo_pv, value)

    def initiate_move_with_change_of_velocity(self):
        """
        Sets internal state of the pv wrapper to reflect that a move has just been initialised.
        """
        self._move_initiated = True
        self._velocity_event.clear()
        if self._moving_state == MTR_STOPPED:
            self._v_restore = self.velocity
            write_autosave_value(self.name, self._v_restore, AutosaveType.VELOCITY)

    def _on_update_moving_state(self, new_value, alarm_severity, alarm_status):
        """
        React to an update in the motion status of the underlying motor axis.

        Params:
            value (Boolean): The new motion status
            alarm_severity (server_common.channel_access.AlarmSeverity): severity of any alarm
            alarm_status (server_common.channel_access.AlarmCondition): the alarm status
        """
        if new_value == MTR_STOPPED and self._v_restore is not None:
            self.velocity = self._v_restore
        if new_value == MTR_MOVING:
            if self._move_initiated:
                self._velocity_event.wait()
                self._move_initiated = False
                self._velocity_event.clear()
        self._moving_state = new_value
        self._state_init_event.set()
        self._trigger_listeners(self._after_is_changing_change_listeners, self._dmov_to_bool(new_value), alarm_severity, alarm_status)

    def _dmov_to_bool(self, value):
        """
        Converts the inverted dmov (0=True, 1=False) to the standard format
        """
        return not value

    def _on_update_velocity(self, value, alarm_severity, alarm_status):
        """
        React to an update in the velocity of the underlying motor axis: save value to be restored later if the update
        is not issued by reflectometry server itself.

        Params:
            value (Boolean): The new motion status
            alarm_severity (server_common.channel_access.AlarmSeverity): severity of any alarm
            alarm_status (server_common.channel_access.AlarmCondition): the alarm status
        """
        self._v_curr = value
        if self._v_restore is None:
            self._init_velocity_to_restore(value)
        elif not self._move_initiated:
            self._v_restore = value
            write_autosave_value(self.name, value, AutosaveType.VELOCITY)
        self._velocity_event.set()

    def _init_velocity_to_restore(self, value):
        """
        Reads the velocity this axis should restore after a beamline move ends. Initialises to the current value unless
        the motor is currently moving and an autosave value can be read.
        """
        v_init = value
        v_autosaved = read_autosave_value(self.name, AutosaveType.VELOCITY)
        self._state_init_event.wait()
        if self._moving_state == MTR_MOVING:
            if v_autosaved is not None:
                v_init = v_autosaved
        self._v_restore = v_init
        write_autosave_value(self.name, v_init, AutosaveType.VELOCITY)

<<<<<<< HEAD
    def _on_update_backlash_distance(self, value, alarm_severity, alarm_status):
        """
        React to an update in the backlash distance of the underlying motor axis.

        Params:
            value (Boolean): The new backlash distance
            alarm_severity (server_common.channel_access.AlarmSeverity): severity of any alarm
            alarm_status (server_common.channel_access.AlarmCondition): the alarm status
        """
        self._d_back = value

    def _on_update_backlash_velocity(self, value, alarm_severity, alarm_status):
        """
        React to an update in the backlash velocity of the underlying motor axis.

        Params:
            value (Boolean): The new backlash distance
            alarm_severity (server_common.channel_access.AlarmSeverity): severity of any alarm
            alarm_status (server_common.channel_access.AlarmCondition): the alarm status
        """
        self._v_back = value

    def _on_update_direction(self, value, alarm_severity, alarm_status):
        """
        React to an update in the direction of the underlying motor axis.

        Params:
            value (Boolean): The new backlash distance
            alarm_severity (server_common.channel_access.AlarmSeverity): severity of any alarm
            alarm_status (server_common.channel_access.AlarmCondition): the alarm status
        """
        self._dir = value

    def get_distance(self, rbv, set_point_position):
        """
        Args:
            rbv: the read back value
            set_point_position: the set point position
        Returns: The distance between the target component position and the actual motor position in y.
        """
        raise NotImplemented("This should be implemented in the subclass")
=======
    @property
    def is_moving(self):
        return self._dmov_to_bool(self._moving_state)
>>>>>>> 135812f8


class MotorPVWrapper(PVWrapper):
    """
    Wrap a low level motor PV. Provides relevant listeners and synchronization utilities.
    """
    def __init__(self, base_pv, ca=None):
        """
        Creates a wrapper around a low level motor PV.

        Params:
            base_pv (String): The name of the PV
        """
        super(MotorPVWrapper, self).__init__(base_pv, ca)

    def _set_pvs(self):
        """
        Define relevant PVs for this type of axis.
        """
        self._sp_pv = self._prefixed_pv
        self._rbv_pv = "{}.RBV".format(self._prefixed_pv)
        self._velo_pv = "{}.VELO".format(self._prefixed_pv)
        self._vmax_pv = "{}.VMAX".format(self._prefixed_pv)
        self._dmov_pv = "{}.DMOV".format(self._prefixed_pv)
        self._bdst_pv = "{}.BDST".format(self._prefixed_pv)
        self._bvel_pv = "{}.BVEL".format(self._prefixed_pv)
        self._dir_pv = "{}.DIR".format(self._prefixed_pv)

    def _set_resolution(self):
        """
        Set the motor resolution for this axis.
        """
        self._resolution = self._read_pv("{}.MRES".format(self._prefixed_pv))


class _JawsAxisPVWrapper(PVWrapper):
    def __init__(self, base_pv, is_vertical, ca=None):
        """
        Creates a wrapper around a jaws axis.

        Params:
            base_pv (String): The name of the PV
            is_vertical (Boolean): Whether the jaws axis moves in the horizontal or vertical direction.
        """
        self.is_vertical = is_vertical
        self._individual_moving_states = {}
        self._state_init_event = Event()

        self._directions = []
        self._set_directions()
        self._velocities = {}

        super(_JawsAxisPVWrapper, self).__init__(base_pv, ca)

    def _set_directions(self):
        """
        Set the direction keys used in PVs for this jaws axis.
        """
        if self.is_vertical:
            self._directions = ["JN", "JS"]
            self._direction_symbol = "V"
        else:
            self._directions = ["JE", "JW"]
            self._direction_symbol = "H"

    def _set_resolution(self):
        """
        Set the motor resolution for this axis.
        """
        motor_resolutions_pvs = self._pv_names_for_directions("MTR.MRES")
        motor_resolutions = [self._read_pv(motor_resolutions_pv) for motor_resolutions_pv in motor_resolutions_pvs]
        self._resolution = float(sum(motor_resolutions)) / len(motor_resolutions_pvs)

    def initialise(self):
        """
        Initialise PVWrapper values once the beamline is ready.
        """
        self._add_monitors()
        self._init_velocity_to_restore(self.velocity)
        for velo_pv in self._pv_names_for_directions("MTR.VELO"):
            self._velocities[self._strip_source_pv(velo_pv)] = self._read_pv(velo_pv)

    def _add_monitors(self):
        """
        Add monitors to the relevant motor PVs.
        """
        self._monitor_pv(self._rbv_pv, partial(self._trigger_listeners, self._after_rbv_change_listeners))
        self._monitor_pv(self._sp_pv, partial(self._trigger_listeners, self._after_sp_change_listeners))
        self._monitor_pv(self._dmov_pv, partial(self._on_update_moving_state))

        for velo_pv in self._pv_names_for_directions("MTR.VELO"):
            self._monitor_pv(velo_pv, partial(self._on_update_individual_velocity, source=self._strip_source_pv(velo_pv)))

    @property
    def velocity(self):
        """
        Returns: the value of the underlying velocity PV. We use the minimum between the two jaw blades to
        ensure we do not create crash conditions (i.e. one jaw blade going faster than the other one can).
        """
        motor_velocities = self._velocities.values()
        return min([motor_velocities])

    @velocity.setter
    def velocity(self, value):
        """
        Writes a value to the underlying velocity PV's VAL field.

        Args:
            value: The value to set
        """
        motor_velocities = self._pv_names_for_directions("MTR.VELO")
        for pv in motor_velocities:
            self._write_pv(pv, value)

    def _set_max_velocity(self):
        """
        Sets the maximum velocity this axis can move at.
        """
        motor_velocities = self._pv_names_for_directions("MTR.VMAX")
        self.max_velocity = min([self._read_pv(pv) for pv in motor_velocities])

    def _pv_names_for_directions(self, suffix):
        """
        Args:
            suffix: pv to read

        Returns: list of pv names for the different directions
        """
        return ["{}:{}:{}".format(self._prefixed_pv, direction, suffix)
                for direction in self._directions]

    def _on_update_moving_state(self, new_value, alarm_severity, alarm_status, source=None):
        """
        React to an update in the motion status of the underlying motor axis.

        Params:
            value (Boolean): The new motion status
            alarm_severity (server_common.channel_access.AlarmSeverity): severity of any alarm
            alarm_status (server_common.channel_access.AlarmCondition): the alarm status
        """
        if new_value == MTR_STOPPED and self._v_restore is not None:
            self.velocity = self._v_restore
        self._moving_state = new_value
        self._state_init_event.set()
        self._trigger_listeners(self._after_is_changing_change_listeners, self._dmov_to_bool(new_value), alarm_severity, alarm_status)

    def _on_update_individual_velocity(self, value, alarm_severity, alarm_status, source=None):
        self._velocities[source] = value

    def _init_velocity_to_restore(self, value):
        """
        Reads the velocity this axis should restore after a beamline move ends. Initialises to the given value unless
        the motor is currently moving and an autosave value can be read.
        """
        v_init = value
        v_autosaved = read_autosave_value(self.name, AutosaveType.VELOCITY)
        self._state_init_event.wait()
        if self._moving_state == MTR_MOVING:
            if v_autosaved is not None:
                v_init = v_autosaved
        self._v_restore = v_init
        write_autosave_value(self.name, v_init, AutosaveType.VELOCITY)

    def _strip_source_pv(self, pv):
        """
        Extracts the direction key from a given pv.

        Params:
            pv (String): The source pv

        Returns: The direction key embedded within the pv
        """
        for key in self._directions:
            if key in pv:
                return key
        logger.error("Unexpected event source: {}".format(pv))
        logger.error("Unexpected event source: {}".format(pv))


class JawsGapPVWrapper(_JawsAxisPVWrapper):
    """
    Wrap the axis PVs on top of a motor record to allow easy access to all axis PV values needed.
    """
    def __init__(self, base_pv, is_vertical, ca=None):
        """
        Creates a wrapper around a motor PV for accessing its fields.
        Args:
            base_pv (String): The name of the base PV
        """
        super(JawsGapPVWrapper, self).__init__(base_pv, is_vertical, ca)

    def _set_pvs(self):
        """
        Define relevant PVs for this type of axis.
        """
        self._sp_pv = "{}:{}GAP:SP".format(self._prefixed_pv, self._direction_symbol)
        self._rbv_pv = "{}:{}GAP".format(self._prefixed_pv, self._direction_symbol)
        self._dmov_pv = "{}:{}GAP:DMOV".format(self._prefixed_pv, self._direction_symbol)


class JawsCentrePVWrapper(_JawsAxisPVWrapper):
    """
    Wrap the vertical jaws PVs to allow easy access to all motor PV values needed, to allow the centre to track a
    height.
    """

    def __init__(self, base_pv, is_vertical, ca=None):
        """
        Creates a wrapper around a motor PV for accessing its fields.

        Params:
            pv_name (String): The name of the PV
        """
        super(JawsCentrePVWrapper, self).__init__(base_pv, is_vertical, ca)

    def _set_pvs(self):
        """
        Define relevant PVs for this type of axis.
        """
        self._sp_pv = "{}:{}CENT:SP".format(self._prefixed_pv, self._direction_symbol)
        self._rbv_pv = "{}:{}CENT".format(self._prefixed_pv, self._direction_symbol)
        self._dmov_pv = "{}:{}CENT:DMOV".format(self._prefixed_pv, self._direction_symbol)<|MERGE_RESOLUTION|>--- conflicted
+++ resolved
@@ -318,7 +318,11 @@
         self._v_restore = v_init
         write_autosave_value(self.name, v_init, AutosaveType.VELOCITY)
 
-<<<<<<< HEAD
+    @property
+    def is_moving(self):
+        return self._dmov_to_bool(self._moving_state)
+
+
     def _on_update_backlash_distance(self, value, alarm_severity, alarm_status):
         """
         React to an update in the backlash distance of the underlying motor axis.
@@ -360,11 +364,6 @@
         Returns: The distance between the target component position and the actual motor position in y.
         """
         raise NotImplemented("This should be implemented in the subclass")
-=======
-    @property
-    def is_moving(self):
-        return self._dmov_to_bool(self._moving_state)
->>>>>>> 135812f8
 
 
 class MotorPVWrapper(PVWrapper):
