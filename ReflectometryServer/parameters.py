"""
Parameters that the user would interact with
"""
from enum import Enum


class BeamlineParameterType(Enum):
    """
    Types of beamline parameters
    """
    FLOAT = 0
    IN_OUT = 1


class BeamlineParameterGroup(Enum):
    """
    Types of groups a parameter can belong to
    """
    TRACKING = 1
    FOOTPRINT_PARAMETER = 2
    GAP_VERTICAL = 3
    GAP_HORIZONTAL = 4


class BeamlineParameter(object):
    """
    General beamline parameter that can be set. Subclass must implement _move_component to decide what to do with the
    value that is set.
    """
    def __init__(self, name, sim=False, init=None, description=None):
        if sim:
            self._set_point = init
            self._set_point_rbv = init
        else:
            self._set_point = None
            self._set_point_rbv = None
        self._sp_is_changed = False
        self._name = name
        self.after_move_listener = lambda x: None
        self.parameter_type = BeamlineParameterType.FLOAT
        if description is None:
            self.description = name
        else:
            self.description = description
        self.group_names = []
        self._rbv_change_listeners = set()
        self._sp_rbv_change_listeners = set()

    def __repr__(self):
        return "{} '{}': sp={}, sp_rbv={}, rbv={}, changed={}".format(__name__, self.name, self._set_point,
                                                                      self._set_point_rbv, self.rbv, self.sp_changed)

    @property
    def rbv(self):
        """
        Returns: the read back value
        """
        return self._rbv()

    @property
    def sp_rbv(self):
        """
        Returns: the set point read back value, i.e. wherethe last move was instructed to go
        """
        return self._set_point_rbv

    @property
    def sp_no_move(self):
        """
        The set point of where it will move to when move is set.

        Returns: Setpoint last set, i.e. when the next move on this parameter is called where it will move to
        """
        return self._set_point

    @sp_no_move.setter
    def sp_no_move(self, set_point):
        """
        The set point of where it will move to when move is set.
        Move is not done this is mainly for use in the OPI.
        Args:
            set_point: the set point
        """
        self._sp_no_move(set_point)

    def _sp_no_move(self, set_point):
        self._set_point = set_point
        self._sp_is_changed = True

    @property
    def sp(self):
        """
        Move to this setpoint.
        Returns: Setpoint last set, i.e. when the next move on this parameter is called where it will move to
        """
        return self._set_point

    @sp.setter
    def sp(self, value):
        """
        Set the set point and move to it.
        Args:
            value: new set point
        """
        self._sp_no_move(value)
        self._do_move()

    @property
    def move(self):
        """
        Move to the setpoint.
        """
        return 0

    @move.setter
    def move(self, _):
        """
        Move to the setpoint, no matter what the value passed is.
        """
        self._do_move()

    def _do_move(self):
        self.move_to_sp_no_callback()
        self.after_move_listener(self)

    def move_to_sp_no_callback(self):
        """
        Move the component but don't call a callback indicating a move has been performed.
        """
        self._set_point_rbv = self._set_point
        self._move_component()
        self._sp_is_changed = False

    def move_to_sp_rbv_no_callback(self):
        """
        Repeat the move to the last set point.
        """
        self._move_component()

    def add_rbv_change_listener(self, listener):
        """
        Add a listener which should be called if the rbv value changes.
        Args:
            listener: the function to call with one argument which is the new rbv value
        """
        self._rbv_change_listeners.add(listener)

    def _trigger_rbv_listeners(self, source):
        """
        Trigger all rbv listeners

        Args:
            source: source of change which is not used
        """
        rbv = self._rbv()
        for listener in self._rbv_change_listeners:
            listener(rbv)

    def add_sp_rbv_change_listener(self, listener):
        """
        Add a listener which should be called if the rbv value changes.
        Args:
            listener: the function to call with one argument which is the new rbv value
        """
        self._sp_rbv_change_listeners.add(listener)

    def _trigger_sp_rbv_listeners(self, source):
        """
        Trigger all rbv listeners

        Args:
            source: source of change which is not used
        """
        for listener in self._sp_rbv_change_listeners:
            listener(self._set_point_rbv)

    @property
    def name(self):
        """
        Returns: name of this beamline parameter
        """
        return self._name

    @property
    def sp_changed(self):
        """
        Returns: Has set point been changed since the last move
        """
        return self._sp_is_changed

    def _move_component(self):
        """
        Moves the component(s) associated with this parameter to the setpoint.
        """
        raise NotImplemented("This must be implemented in the sub class")

    def _rbv(self):
        """
        Returns: the read back value
        """
        raise NotImplemented("This must be implemented in the sub class")

    def validate(self, drivers):
        """
        Perform validation of this parameter retruring a list of errors.

        Args:
            drivers (list[ReflectometryServer.ioc_driver.IocDriver]): list of driver to help with validation

        Returns:
            (list[str]): list of problems; Empty list if there are no errors

        """
        return []


class AngleParameter(BeamlineParameter):
    """
    The angle of the component measured from the incoming beam, this could be theta, or the supermirror angle or
        title jaws angle.
    Angle is measure with +ve in the anti-clockwise direction)
    """

    def __init__(self, name, reflection_component, sim=False, init=0, description=None):
        """
        Initializer.
        Args:
            name (str): Name of the reflection angle
            reflection_component (ReflectometryServer.components.Component): the active component at the
                reflection point
            description (str): description
        """
        if description is None:
            description = "{} angle".format(name)
        super(AngleParameter, self).__init__(name, sim, init, description)
        self._reflection_component = reflection_component
        self._reflection_component.beam_path_rbv.add_after_beam_path_update_listener(self._trigger_rbv_listeners)

    def _move_component(self):
        self._reflection_component.beam_path_set_point.set_angle_relative_to_beam(self._set_point_rbv)

    def _rbv(self):
        return self._reflection_component.beam_path_rbv.get_angle_relative_to_beam()


class TrackingPosition(BeamlineParameter):
    """
    Component which tracks the position of the beam with a single degree of freedom. E.g. slit set on a height stage
    """

    def __init__(self, name, component, sim=False, init=0, description=None):
        """

        Args:
            name: Name of the variable
            component (ReflectometryServer.components.Component): component that the tracking is based on
            description (str): description
        """
        if description is None:
            description = "{} tracking position".format(name)
        super(TrackingPosition, self).__init__(name, sim, init, description=description)
        self._component = component
        self._component.beam_path_rbv.add_after_beam_path_update_listener(self._trigger_rbv_listeners)
        self.group_names.append(BeamlineParameterGroup.TRACKING)

    def _move_component(self):
        self._component.beam_path_set_point.set_position_relative_to_beam(self._set_point_rbv)

    def _rbv(self):
        """
        Returns: readback value for the tracking displacement above the beam
        """
        return self._component.beam_path_rbv.get_position_relative_to_beam()


class InBeamParameter(BeamlineParameter):
    """
    Parameter which sets whether a given device is in the beam.
    """

    def __init__(self, name, component, sim=False, init=False, description=None):
        """
        Initializer.
        Args:
            name (str): Name of the enabled parameter
            component (ReflectometryServer.components.Component): the component to be enabled or disabled
            description (str): description
        """
        if description is None:
            description = "{} component is in the beam".format(name)
        super(InBeamParameter, self).__init__(name, sim, init, description=description)
        self._component = component
        self._component.beam_path_rbv.add_after_beam_path_update_listener(self._trigger_rbv_listeners)
        self.parameter_type = BeamlineParameterType.IN_OUT

    def _move_component(self):
        self._component.beam_path_set_point.is_in_beam = self._set_point_rbv

    def _rbv(self):
<<<<<<< HEAD
        return self._component.beam_path_rbv.is_in_beam

    def validate(self, drivers):
        """
        Perform validation of this parameter returning a list of errors.

        Args:
            drivers (list[ReflectometryServer.ioc_driver.IocDriver]): list of driver to help with validation

        Returns:
            (list[str]): list of problems; Empty list if there are no errors
        """

        errors = []
        found = False
        for driver in drivers:
            if driver.is_for_component(self._component):
                try:
                    if driver.has_out_of_beam_position():
                        found = True
                        break
                except AttributeError:
                    pass  # this is not a displacement driver so can not have this
        if not found:
            errors.append("No driver found with out of beam position for component {}".format(self.name))
        return errors
=======
        return self._component.beam_path_rbv.enabled


class SlitGapParameter(BeamlineParameter):
    """
    Parameter which sets the gap on a slit. This differs from other beamline parameters in that it is not linked to the
    beamline component layer but hooks directly into a motor axis.
    """
    def __init__(self, name, pv_wrapper, is_vertical, sim=False, init=0, description=None):
        """
        Args:
            name: The name of the parameter
            pv_wrapper: The motor pv this parameter talks to
            is_vertical: Whether it is a vertical gap
            sim: Whether it is a simulated parameter
            init: Initialisation value if simulated
            description: The description
        """
        super(SlitGapParameter, self).__init__(name, sim, init, description)
        self._pv_wrapper = pv_wrapper
        self._pv_wrapper.add_after_sp_change_listener(self.update_sp_rbv)
        self._pv_wrapper.add_after_rbv_change_listener(self.update_rbv)
        self._rbv_value = init
        if is_vertical:
            self.group_names.append(BeamlineParameterGroup.FOOTPRINT_PARAMETER)
            self.group_names.append(BeamlineParameterGroup.GAP_VERTICAL)
        else:
            self.group_names.append(BeamlineParameterGroup.GAP_HORIZONTAL)

    def update_sp_rbv(self, new_value, alarm_severity, alarm_status):
        """
        Update the setpoint readback value.

        Args:
            new_value: new given value
            alarm_severity (server_common.channel_access.AlarmSeverity): severity of any alarm
            alarm_status (server_common.channel_access.AlarmCondition): the alarm status
        """
        self._set_point_rbv = new_value
        self._trigger_sp_rbv_listeners(self)

    def update_rbv(self, new_value, alarm_severity, alarm_status):
        """
        Update the readback value.

        Args:
            new_value: new readback value that is given
            alarm_severity (server_common.channel_access.AlarmSeverity): severity of any alarm
            alarm_status (server_common.channel_access.AlarmCondition): the alarm status
        """
        self._rbv_value = new_value
        self._trigger_rbv_listeners(self)

    def _move_component(self):
        self._pv_wrapper.sp = self._set_point

    def _rbv(self):
        return self._rbv_value
>>>>>>> 6c235d59
<|MERGE_RESOLUTION|>--- conflicted
+++ resolved
@@ -296,10 +296,6 @@
     def _move_component(self):
         self._component.beam_path_set_point.is_in_beam = self._set_point_rbv
 
-    def _rbv(self):
-<<<<<<< HEAD
-        return self._component.beam_path_rbv.is_in_beam
-
     def validate(self, drivers):
         """
         Perform validation of this parameter returning a list of errors.
@@ -324,8 +320,9 @@
         if not found:
             errors.append("No driver found with out of beam position for component {}".format(self.name))
         return errors
-=======
-        return self._component.beam_path_rbv.enabled
+
+    def _rbv(self):
+        return self._component.beam_path_rbv.is_in_beam
 
 
 class SlitGapParameter(BeamlineParameter):
@@ -382,5 +379,4 @@
         self._pv_wrapper.sp = self._set_point
 
     def _rbv(self):
-        return self._rbv_value
->>>>>>> 6c235d59
+        return self._rbv_value