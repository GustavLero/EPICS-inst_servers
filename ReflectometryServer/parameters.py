"""
Parameters that the user would interact with
"""
from ReflectometryServer.file_io import AutosaveType, read_autosave_value, write_autosave_value
import logging

from enum import Enum
from ReflectometryServer.components import ChangeAxis
import abc
import six

logger = logging.getLogger(__name__)


class ParameterNotInitializedException(Exception):
    """
    Exception for when a parameter is not initialized.
    """
    def __init__(self, err):
        self.message = str(err)

    def __str__(self):
        return self.message


class DefineCurrentValueAsParameter(object):
    """
    A helper class which allows the current parameter readback to be set to a particular value by passing it down to the
    lower levels.
    """
    def __init__(self, define_current_value_as_fn, set_point_change_fn, parameter):
        self._new_value = 0.0
        self._define_current_value_as_fn = define_current_value_as_fn
        self._set_point_change_fn = set_point_change_fn
        self._parameter = parameter

    @property
    def new_value(self):
        """
        Returns: The last value set
        """
        return self._new_value

    @new_value.setter
    def new_value(self, value):
        """
        Set the new value and pass it down to the next layer
        Args:
            value: the new value to set the parameter to
        """
        logger.info("Defining position for parameter {name} to {new_value}. "
                    "From sp {sp}, sp_rbv {sp_rbv} and rbv {rbv}"
                    .format(name=self._parameter.name,
                            new_value=value,
                            sp=self._parameter.sp,
                            sp_rbv=self._parameter.sp_rbv,
                            rbv=self._parameter.rbv))

        self._new_value = value
        self._define_current_value_as_fn(value)
        self._set_point_change_fn(value)


class BeamlineParameterType(Enum):
    """
    Types of beamline parameters
    """
    FLOAT = 0
    IN_OUT = 1

    @staticmethod
    def name_for_param_list(param_type):
        """
        Returns: Type of parameter for the parameters list
        """
        if param_type is BeamlineParameterType.FLOAT:
            return "float"
        elif param_type is BeamlineParameterType.IN_OUT:
            return "in_out"
        else:
            raise ValueError("Parameter doesn't have recognised type {}".format(param_type))


class BeamlineParameterGroup(Enum):
    """
    Types of groups a parameter can belong to
    """
    TRACKING = 1
    FOOTPRINT_PARAMETER = 2
    GAP_VERTICAL = 3
    GAP_HORIZONTAL = 4


@six.add_metaclass(abc.ABCMeta)
class BeamlineParameter(object):
    """
    General beamline parameter that can be set. Subclass must implement _move_component to decide what to do with the
    value that is set.
    """
    def __init__(self, name, sim=False, init=None, description=None, autosave=False, rbv_to_sp_tolerance=0.01):
        if sim:
            self._set_point = init
            self._set_point_rbv = init
        else:
            self._set_point = None
            self._set_point_rbv = None

        self._sp_is_changed = False
        self._name = name
        self.after_move_listener = lambda x: None
        self.parameter_type = BeamlineParameterType.FLOAT
        if description is None:
            self.description = name
        else:
            self.description = description
        self._autosave = autosave
        self.group_names = []
        self._rbv_change_listeners = set()
        self._sp_rbv_change_listeners = set()
        self._after_is_changing_change_listeners = set()
        self._after_rbv_at_sp_listeners = set()
        self._init_listeners = set()
        self._rbv_to_sp_tolerance = rbv_to_sp_tolerance

        self.define_current_value_as = None

    def __repr__(self):
        return "{} '{}': sp={}, sp_rbv={}, rbv={}, changed={}".format(__name__, self.name, self._set_point,
                                                                      self._set_point_rbv, self.rbv, self.sp_changed)

    @abc.abstractmethod
    def _initialise_sp_from_file(self):
        """
        Read an autosaved setpoint for this parameter from the autosave file. Remains None if unsuccessful.
        Subclassed to handle type casting.
        """

    @abc.abstractmethod
    def _initialise_sp_from_motor(self):
        """
        Get the setpoint value for this parameter based on the motor setpoint position.
        """

    def _set_initial_sp(self, sp_init):
        """
        Populate the setpoint and setpoint readback with a value and trigger relevant listeners.

        Params:
            sp_init: The setpoint value to set
        """
        self._set_point = sp_init
        self._set_point_rbv = sp_init
        self._trigger_init_listeners()

    @abc.abstractmethod
    def _set_changed_flag(self):
        """
        Flags in the component that the beamline parameter should be moved.
        """

    @property
    def rbv(self):
        """
        Returns: the read back value
        """
        return self._rbv()

    @property
    def rbv_at_sp(self):
        """
        Returns: Does the read back value match the set point target within a defined tolerance
        """
        if self.rbv is None or self._set_point_rbv is None:
            return False

        return abs(self.rbv - self._set_point_rbv) < self._rbv_to_sp_tolerance

    @property
    def sp_rbv(self):
        """
        Returns: the set point read back value, i.e. where the last move was instructed to go
        """
        return self._set_point_rbv

    @property
    def sp_no_move(self):
        """
        The set point of where it will move to when move is set.

        Returns: Setpoint last set, i.e. when the next move on this parameter is called where it will move to
        """
        return self._set_point

    @sp_no_move.setter
    def sp_no_move(self, set_point):
        """
        The set point of where it will move to when move is set.
        Move is not done this is mainly for use in the OPI.
        Args:
            set_point: the set point
        """
        self._sp_no_move(set_point)

    def _sp_no_move(self, set_point):
        self._set_point = set_point
        self._sp_is_changed = True

    @property
    def sp(self):
        """
        Move to this setpoint.
        Returns: Setpoint last set, i.e. when the next move on this parameter is called where it will move to
        """
        return self._set_point

    @sp.setter
    def sp(self, value):
        """
        Set the set point and move to it.
        Args:
            value: new set point
        """
        self._set_sp(value)

    def _set_sp(self, value):
        """
        Set the set point and move to do, private function needed for define position
        Args:
            value: new set point
        """
        self._sp_no_move(value)
        self._do_move()

    @property
    def move(self):
        """
        Move to the setpoint.
        """
        return 0

    @move.setter
    def move(self, _):
        """
        Move to the setpoint, no matter what the value passed is.
        """
        self._do_move()

    def _do_move(self):
        self.move_to_sp_no_callback()
        self.after_move_listener(self)

    def move_to_sp_no_callback(self):
        """
        Move the component but don't call a callback indicating a move has been performed.
        """
        self._set_point_rbv = self._set_point
        self._check_and_move_component()
        self._sp_is_changed = False
        if self._autosave:
            write_autosave_value(self._name, self._set_point_rbv, AutosaveType.PARAM)
        self._trigger_sp_rbv_listeners(self)

    def move_to_sp_rbv_no_callback(self):
        """
        Repeat the move to the last set point.
        """
        self._check_and_move_component()

    def add_rbv_change_listener(self, listener):
        """
        Add a listener which should be called if the rbv value changes.
        Args:
            listener: the function to call with one argument which is the new rbv value
        """
        self._rbv_change_listeners.add(listener)

    def _trigger_rbv_listeners(self, source):
        """
        Trigger all rbv listeners

        Args:
            source: source of change which is not used
        """
        rbv = self._rbv()
        for listener in self._rbv_change_listeners:
            listener(rbv)
        self._trigger_after_sp_at_rbv_update()

    @property
    def is_changing(self):
        """
        Returns: Is the parameter changing (rotating, displacing etc.)
        """
        raise NotImplemented()

    def add_after_is_changing_change_listener(self, listener):
        """
        Add a listener which is triggered if the changing (rotating, displacing etc) state is changed.

        Args:
            listener: listener with a single argument which is the calling calculation.
        """
        self._after_is_changing_change_listeners.add(listener)

    def _trigger_after_is_changing_change(self):
        """
        Runs all the current listeners on the changing state because something has changed.
        """
        for listener in self._after_is_changing_change_listeners:
            listener(self.is_changing)

    def add_after_rbv_at_sp_listener(self, listener):
        """
        Add a listener which is triggered to check if the rbv is at the sp target within some tolerance.

        Args:
            listener: listener with a single argument which is the calling calculation.
        """
        self._after_rbv_at_sp_listeners.add(listener)

    def _trigger_after_sp_at_rbv_update(self):
        """
        Runs all the current listeners on the rbv_at_sp because something has changed.
        """
        for listener in self._after_rbv_at_sp_listeners:
            listener(self.rbv_at_sp)

    def add_sp_rbv_change_listener(self, listener):
        """
        Add a listener which should be called if the rbv value changes.
        Args:
            listener: the function to call with one argument which is the new rbv value
        """
        self._sp_rbv_change_listeners.add(listener)

    def _trigger_sp_rbv_listeners(self, source):
        """
        Trigger all rbv listeners

        Args:
            source: source of change which is not used
        """
        for listener in self._sp_rbv_change_listeners:
            listener(self._set_point_rbv)
        self._trigger_after_sp_at_rbv_update()

    def add_init_listener(self, listener):
        """
        Add a new initialise listener to be triggered when the parameter is initialised.
        Args:
            listener: listener to add

        """
        self._init_listeners.add(listener)

    def _trigger_init_listeners(self):
        for listener in self._init_listeners:
            listener(self._set_point)

    @property
    def name(self):
        """
        Returns:
            (str): name of this beamline parameter
        """
        return self._name

    @property
    def sp_changed(self):
        """
        Returns: Has set point been changed since the last move
        """
        return self._sp_is_changed

    def _check_and_move_component(self):
        """
        Checks whether this parameter is initialised and moves the underlying component to its setpoint if so.
        """
        if self._set_point_rbv is not None:
            self._move_component()
            self._set_changed_flag()
        else:
            raise ParameterNotInitializedException(self.name)

    @abc.abstractmethod
    def _move_component(self):
        """
        Moves the component(s) associated with this parameter to the setpoint.
        """

    @abc.abstractmethod
    def _rbv(self):
        """
        Returns: the read back value
        """

    @abc.abstractmethod
    def validate(self, drivers):
        """
        Perform validation of this parameter returning a list of errors.

        Args:
            drivers (list[ReflectometryServer.ioc_driver.IocDriver]): list of driver to help with validation

        Returns:
            (list[str]): list of problems; Empty list if there are no errors

        """

    def _log_autosave_type_error(self):
        """
        Logs an error that the autosave value this parameter was trying to read was of the wrong type.
        """
        logger.error("Could not read autosave value for parameter {}: unexpected type.".format(self.name))


class AngleParameter(BeamlineParameter):
    """
    The angle of the component measured from the incoming beam, this could be theta, or the supermirror angle or
        title jaws angle.
    Angle is measure with +ve in the anti-clockwise direction)
    """

    def __init__(self, name, angled_component, sim=False, init=0, description=None, autosave=False,
                 rbv_to_sp_tolerance=0.002):
        """
        Initializer.
        Args:
            name (str): Name of the reflection angle
            angled_component (ReflectometryServer.components.Component): the active component that can contain an angle
                either because it is reflecting or tilting.
            description (str): description
        """
        if description is None:
            description = "{} angle".format(name)
        super(AngleParameter, self).__init__(name, sim, init, description, autosave,
                                             rbv_to_sp_tolerance=rbv_to_sp_tolerance)
        self._reflection_component = angled_component

        if self._autosave:
            self._initialise_sp_from_file()
        if self._set_point_rbv is None:
            self._reflection_component.beam_path_set_point.add_init_listener(self._initialise_sp_from_motor)

        self._reflection_component.beam_path_rbv.add_after_beam_path_update_listener(self._trigger_rbv_listeners)
        self._reflection_component.beam_path_rbv.add_after_is_changing_change_listener(
            self._trigger_after_is_changing_change)

        if self._reflection_component.can_define_current_angle_as:
            self.define_current_value_as = DefineCurrentValueAsParameter(
                self._reflection_component.define_current_angle_as, self._set_sp, self)

    def _initialise_sp_from_file(self):
        """
        Read an autosaved setpoint for this parameter from the autosave file. Remains None if unsuccessful.
        """
        sp_init = read_autosave_value(self._name, AutosaveType.PARAM)
        if sp_init is not None:
            try:
                sp_init = float(sp_init)
                self._set_initial_sp(sp_init)
                self._reflection_component.beam_path_set_point.autosaved_angle = sp_init
                self._move_component()
            except ValueError:
                self._log_autosave_type_error()

    def _initialise_sp_from_motor(self):
        """
        Get the setpoint value for this parameter based on the motor setpoint position.
        """
        init_sp = self._reflection_component.beam_path_set_point.get_angle_relative_to_beam()
        self._set_initial_sp(init_sp)

    def _move_component(self):
        self._reflection_component.beam_path_set_point.set_angle_relative_to_beam(self._set_point_rbv)

    def _set_changed_flag(self):
        self._reflection_component.set_changed_flag(ChangeAxis.ANGLE, True)

    def _rbv(self):
        return self._reflection_component.beam_path_rbv.get_angle_relative_to_beam()

    @property
    def is_changing(self):
        """
        Returns: Is the parameter changing (rotating)
        """
        return self._reflection_component.beam_path_rbv.is_rotating

    def validate(self, drivers):
        """
        Perform validation of this parameter returning a list of errors.

        Args:
            drivers (list[ReflectometryServer.ioc_driver.IocDriver]): list of driver to help with validation

        Returns:
            (list[str]): list of problems; Empty list if there are no errors

        """
        return []


class TrackingPosition(BeamlineParameter):
    """
    Component which tracks the position of the beam with a single degree of freedom. E.g. slit set on a height stage
    """

    def __init__(self, name, component, sim=False, init=0, description=None, autosave=False, rbv_to_sp_tolerance=0.002):
        """

        Args:
            name: Name of the variable
            component (ReflectometryServer.components.Component): component that the tracking is based on
            description (str): description
        """
        if description is None:
            description = "{} tracking position".format(name)
        super(TrackingPosition, self).__init__(name, sim, init, description, autosave,
                                               rbv_to_sp_tolerance=rbv_to_sp_tolerance)
        self._component = component

        if self._autosave:
            self._initialise_sp_from_file()
        if self._set_point_rbv is None:
            self._component.beam_path_set_point.add_init_listener(self._initialise_sp_from_motor)

        self._component.beam_path_rbv.add_after_beam_path_update_listener(self._trigger_rbv_listeners)
        self._component.beam_path_rbv.add_after_is_changing_change_listener(self._trigger_after_is_changing_change)

        self.group_names.append(BeamlineParameterGroup.TRACKING)

        self.define_current_value_as = DefineCurrentValueAsParameter(
            self._component.define_current_position_as, self._set_sp, self)

    def _initialise_sp_from_file(self):
        """
        Read an autosaved setpoint for this parameter from the autosave file. Remains None if unsuccessful.
        """
        sp_init = read_autosave_value(self._name, AutosaveType.PARAM)
        if sp_init is not None:
            try:
                sp_init = float(sp_init)
                self._set_initial_sp(sp_init)
                self._component.beam_path_set_point.autosaved_offset = sp_init
                self._move_component()
            except ValueError:
                self._log_autosave_type_error()

    def _initialise_sp_from_motor(self):
        """
        Get the setpoint value for this parameter based on the motor setpoint position.
        """
        if self._component.beam_path_set_point.is_in_beam:
            init_sp = self._component.beam_path_set_point.get_position_relative_to_beam()
        else:
            init_sp = 0.0
        self._set_initial_sp(init_sp)

    def _move_component(self):
        self._component.beam_path_set_point.set_position_relative_to_beam(self._set_point_rbv)

    def _set_changed_flag(self):
        self._component.set_changed_flag(ChangeAxis.POSITION, True)

    def _rbv(self):
        """
        Returns: readback value for the tracking displacement above the beam
        """
        return self._component.beam_path_rbv.get_position_relative_to_beam()

    @property
    def rbv_at_sp(self):
        """
        Returns: Does the read back value match the set point target within a defined tolerance and the component is in
            the beam
        """
        if self.rbv is None or self._set_point_rbv is None:
            return False

        return not self._component.beam_path_set_point.is_in_beam or \
            abs(self.rbv - self._set_point_rbv) <= self._rbv_to_sp_tolerance

    @property
    def is_changing(self):
        """
        Returns: Is the parameter changing (displacing)
        """
        return self._component.beam_path_rbv.is_displacing

    def validate(self, drivers):
        """
        Perform validation of this parameter returning a list of errors.

        Args:
            drivers (list[ReflectometryServer.ioc_driver.IocDriver]): list of driver to help with validation

        Returns:
            (list[str]): list of problems; Empty list if there are no errors

        """
        return []


class InBeamParameter(BeamlineParameter):
    """
    Parameter which sets whether a given device is in the beam.
    """

    def __init__(self, name, component, sim=False, init=False, description=None, autosave=False):
        """
        Initializer.
        Args:
            name (str): Name of the enabled parameter
            component (ReflectometryServer.components.Component): the component to be enabled or disabled
            description (str): description
        """
        if description is None:
            description = "{} component is in the beam".format(name)
        super(InBeamParameter, self).__init__(name, sim, init, description, autosave, rbv_to_sp_tolerance=0.001)
        self._component = component

        if self._autosave:
            self._initialise_sp_from_file()
        if self._set_point_rbv is None:
            self._component.beam_path_set_point.add_init_listener(self._initialise_sp_from_motor)
        self._component.beam_path_rbv.add_after_beam_path_update_listener(self._trigger_rbv_listeners)
        self._component.beam_path_rbv.add_after_is_changing_change_listener(self._trigger_after_is_changing_change)

        self.parameter_type = BeamlineParameterType.IN_OUT

    def _initialise_sp_from_file(self):
        """
        Read an autosaved setpoint for this parameter from the autosave file. Remains None if unsuccessful.
        """
        sp_init = read_autosave_value(self._name, AutosaveType.PARAM)
        if sp_init == "True":
            self._set_initial_sp(True)
            self._move_component()
        elif sp_init == "False":
            self._set_initial_sp(False)
            self._move_component()
        elif sp_init is not None:
            self._log_autosave_type_error()

    def _initialise_sp_from_motor(self):
        """
        Get the setpoint value for this parameter based on the motor setpoint position.
        """
        init_sp = self._component.beam_path_set_point.is_in_beam
        self._set_initial_sp(init_sp)

    def _move_component(self):
        self._component.beam_path_set_point.is_in_beam = self._set_point_rbv

    def _set_changed_flag(self):
        self._component.set_changed_flag(ChangeAxis.POSITION, True)

    def validate(self, drivers):
        """
        Perform validation of this parameter returning a list of errors.

        Args:
            drivers (list[ReflectometryServer.ioc_driver.IocDriver]): list of driver to help with validation

        Returns:
            (list[str]): list of problems; Empty list if there are no errors
        """

        errors = []
        for driver in drivers:
            if driver.is_for_component(self._component):
                try:
                    if driver.has_out_of_beam_position():
                        break
                except AttributeError:
                    pass  # this is not a displacement driver so can not have this
        else:
            errors.append("No driver found with out of beam position for component {}".format(self.name))
        return errors

    def _rbv(self):
        return self._component.beam_path_rbv.is_in_beam

    @property
    def rbv_at_sp(self):
        """
        Returns: Does the read back value match the set point target within a defined tolerance
        """
        if self.rbv is None or self._set_point_rbv is None:
            return False

        return abs(self.rbv - self._set_point_rbv) < self._rbv_to_sp_tolerance

    @property
    def is_changing(self):
        """
        Returns: Is the parameter changing (rotating, displacing etc.)
        """
        if self._component.beam_path_rbv.is_displacing or self._component.beam_path_rbv.is_rotating:
            return True
        else:
            return False


class SlitGapParameter(BeamlineParameter):
    """
    Parameter which sets the gap on a slit. This differs from other beamline parameters in that it is not linked to the
    beamline component layer but hooks directly into a motor axis.
    """
    def __init__(self, name, pv_wrapper, sim=False, init=0, description=None, autosave=False,
                 rbv_to_sp_tolerance=0.002):
        """
        Args:
            name (str): The name of the parameter
            pv_wrapper (ReflectometryServer.pv_wrapper._JawsAxisPVWrapper): The jaws pv wrapper this parameter talks to
            sim (bool): Whether it is a simulated parameter
            init (float): Initialisation value if simulated
            description (str): The description
        """
        super(SlitGapParameter, self).__init__(name, sim, init, description, autosave,
                                               rbv_to_sp_tolerance=rbv_to_sp_tolerance)
        self._rbv_value = None

        self._pv_wrapper = pv_wrapper
        self._pv_wrapper.add_after_rbv_change_listener(self.update_rbv)
        self._pv_wrapper.add_after_is_changing_change_listener(self._on_is_changing_change)
        self._pv_wrapper.initialise()
        if pv_wrapper.is_vertical:
            self.group_names.append(BeamlineParameterGroup.FOOTPRINT_PARAMETER)
            self.group_names.append(BeamlineParameterGroup.GAP_VERTICAL)
        else:
            self.group_names.append(BeamlineParameterGroup.GAP_HORIZONTAL)

        if self._autosave:
            self._initialise_sp_from_file()
        if self._set_point_rbv is None:
            self._initialise_sp_from_motor()
        if sim:
            self._rbv_value = init

        self._no_move_because_is_define = False
        self.define_current_value_as = DefineCurrentValueAsParameter(self._pv_wrapper.define_position_as,
                                                                     self._set_sp_perform_no_move, self)

    def _initialise_sp_from_file(self):
        """
        Read an autosaved setpoint for this parameter from the autosave file. Remains None if unsuccessful.
        """
        sp_init = read_autosave_value(self._name, AutosaveType.PARAM)
        if sp_init is not None:
            try:
                self._set_initial_sp(float(sp_init))
            except ValueError:
                self._log_autosave_type_error()

    def _initialise_sp_from_motor(self):
        """
        Get the setpoint value for this parameter based on the motor setpoint position.
        """
        self._set_initial_sp(self._pv_wrapper.sp)

    def update_rbv(self, new_value, alarm_severity, alarm_status):
        """
        Update the readback value.

        Args:
            new_value: new readback value that is given
            alarm_severity (server_common.channel_access.AlarmSeverity): severity of any alarm
            alarm_status (server_common.channel_access.AlarmCondition): the alarm status
        """
        self._rbv_value = new_value
        self._trigger_rbv_listeners(self)

    def _set_changed_flag(self):
        pass

    def _move_component(self):
<<<<<<< HEAD
        if not self._no_move_because_is_define:
            self._pv_wrapper.sp = self._set_point

    def _set_sp_perform_no_move(self, new_value):
        """
        This is a work around because this does not have a component. See ticket 4902
        When stripping out get rid of _no_move_because_is_define
        Args:
            new_value: the new value for the setpoint
        """
        try:
            self._no_move_because_is_define = True
            self._set_sp(new_value)
        finally:
            self._no_move_because_is_define = False
=======
        self._pv_wrapper.sp = self._set_point_rbv
>>>>>>> b0d65648

    def _rbv(self):
        return self._rbv_value

    def validate(self, drivers):
        """
        Perform validation of this parameter returning a list of errors.

        Args:
            drivers (list[ReflectometryServer.ioc_driver.IocDriver]): list of driver to help with validation

        Returns:
            (list[str]): list of problems; Empty list if there are no errors

        """
        return []

    def _on_is_changing_change(self, new_value, alarm_severity, alarm_status):
        self._trigger_after_is_changing_change()

    @property
    def is_changing(self):
        """
        Returns: Is the parameter changing (displacing)
        """
        return self._pv_wrapper.is_moving<|MERGE_RESOLUTION|>--- conflicted
+++ resolved
@@ -776,7 +776,6 @@
         pass
 
     def _move_component(self):
-<<<<<<< HEAD
         if not self._no_move_because_is_define:
             self._pv_wrapper.sp = self._set_point
 
@@ -792,9 +791,6 @@
             self._set_sp(new_value)
         finally:
             self._no_move_because_is_define = False
-=======
-        self._pv_wrapper.sp = self._set_point_rbv
->>>>>>> b0d65648
 
     def _rbv(self):
         return self._rbv_value
