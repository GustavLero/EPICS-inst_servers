--- conflicted
+++ resolved
@@ -7,18 +7,17 @@
 from collections import namedtuple
 
 from ReflectometryServer.engineering_corrections import NoCorrection, CorrectionUpdate
-<<<<<<< HEAD
-from ReflectometryServer.components import ChangeAxis
+from ReflectometryServer.components import ChangeAxis, DefineValueAsEvent
 from ReflectometryServer.pv_wrapper import SetpointUpdate, ReadbackUpdate, IsChangingUpdate
 from server_common.observable import observable
-=======
-from ReflectometryServer.components import ChangeAxis, DefineValueAsEvent
-from ReflectometryServer.observable import observable
->>>>>>> acf97a1d
 
 logger = logging.getLogger(__name__)
 
-CorrectedReadbackUpdate = namedtuple("CorrectedReadbackUpdate", ["value", "alarm_severity", "alarm_status"])
+# Event that is triggered when a new readback value is read from the axis (with corrections applied)
+CorrectedReadbackUpdate = namedtuple("CorrectedReadbackUpdate", [
+    "value",            # The new (corrected) readback value of the axis (float)
+    "alarm_severity",   # The alarm severity of the axis, represented as an integer (see Channel Access doc)
+    "alarm_status"])    # The alarm status of the axis, represented as an integer (see Channel Access doc)
 
 
 @observable(CorrectionUpdate, CorrectedReadbackUpdate)
