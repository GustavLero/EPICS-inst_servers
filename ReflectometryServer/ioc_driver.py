"""
The driving layer communicates between the component layer and underlying pvs.
"""

import math
import logging

from ReflectometryServer.engineering_corrections import NoCorrection, CorrectionUpdate
from ReflectometryServer.components import ChangeAxis
from ReflectometryServer.observable import observable

logger = logging.getLogger(__name__)


@observable(CorrectionUpdate)
class IocDriver(object):
    """
    Drives an actual motor axis based on a component in the beamline model.
    """
    def __init__(self, component, axis, synchronised=True, engineering_correction=None):
        """
        Drive the IOC based on a component
        Args:
            component (ReflectometryServer.components.Component):
            axis (ReflectometryServer.pv_wrapper.MotorPVWrapper): The PV that this driver controls.
            synchronised (bool): If True then axes will set their velocities so they arrive at the end point at the same
                time; if false they will move at their current speed.
            engineering_correction (ReflectometryServer.engineering_corrections.EngineeringCorrection): the engineering
                correction to apply to the value from the component before it is sent to the pv. None for no correction
        """
        self._component = component
        self._axis = axis
        self.name = axis.name
        self._synchronised = synchronised
        if engineering_correction is None:
            self._engineering_correct = NoCorrection()
            self.has_engineering_correct = False
        else:
            self.has_engineering_correct = True
            self._engineering_correct = engineering_correction
            self._engineering_correct.add_listener(CorrectionUpdate, self._on_correction_update)

        self._sp_cache = None
        self._rbv_cache = self._engineering_correct.from_axis(self._axis.rbv, self._get_component_sp())

        self._axis.add_after_rbv_change_listener(self._on_update_rbv)
        self._axis.add_after_sp_change_listener(self._on_update_sp)
        self._axis.add_after_is_changing_change_listener(self._on_update_is_changing)

    def _on_correction_update(self, new_correction_value):
        """

        Args:
            new_correction_value (CorrectionUpdate): the new correction value

        Returns:

        """
        description = "{} on {} for {}".format(new_correction_value.description, self.name, self._component.name)
        self.trigger_listeners(CorrectionUpdate(new_correction_value.correction, description))

    def __repr__(self):
        return "{} for axis pv {} and component {}".format(
            self.__class__.__name__, self._axis.name, self._component.name)

    def initialise(self):
        """
        Post monitors and read initial value from the axis.
        """
        self._axis.initialise()
        self.initialise_setpoint()

    def initialise_setpoint(self):
        """
        Initialise the setpoint beam model in the component layer with an initial value read from the motor axis.
        """
        raise NotImplemented()

    def is_for_component(self, component):
        """
        Does this driver use the component given.
        Args:
            component: the component to check

        Returns: True if this ioc driver uses the component; false otherwise
        """
        return component is self._component

    def _axis_will_move(self):
        """
        Returns: True if the axis set point has changed and it will move any distance
        """
        return not self.at_target_setpoint() and self._is_changed()

    def _get_duration_parameters(self):
        """
        Returns: gets the parameters used for calculating duration: readback value, setpoint, backlash distance, maximum
        axis velocity and backlash velocity.
        """
        return self.rbv_cache(), self._get_set_point_position(), self._axis.backlash_distance, self._axis.max_velocity,\
               self._axis.backlash_velocity

    def _backlash_duration(self, (rbv, sp, bdst, vmax, bvel)):
        """
        Args:
            rbv: the position read back value
            sp: the set point
            bdst: the backlash distance
            vmax: the maximum velocity (not used)
            bvel: the backlash velocity
        Returns: the duration of the backlash move
        """
        # If the speeds are zero on a motor which is going to move, error as it makes no sense
        # to move a non-zero distance with a zero velocity
        if (bvel == 0 or bvel is None) and not (bdst == 0 or bdst is None):
            raise ZeroDivisionError("Backlash speed is zero or none")

        if bvel == 0 or bvel is None:
            # Return 0 instead of error as when this is called by perform_move it can be on motors which are
            # not in fact moving, and may not have been set up yet
            return 0
        elif min([0, bdst]) <= rbv - sp <= max([0, bdst]):
            # If the motor is already within the backlash distance
            return math.fabs(rbv - sp) / bvel
        else:
            return math.fabs(bdst) / bvel

    def _base_move_duration(self, (rbv, sp, bdst, vmax, bvel)):
        """
        Args:
            rbv: the position read back value
            sp: the set point
            bdst: the backlash distance
            vmax: the maximum velocity
            bvel: the backlash velocity (not used)
        Returns: the duration move without the backlash
        """
        if not (min([0, bdst]) <= rbv - sp <= max([0, bdst])):
            # If the motor is not already within the backlash distance
            return math.fabs(rbv - (sp + bdst)) / vmax
        else:
            return 0

    def get_max_move_duration(self):
        """
        Returns: The maximum duration of the requested move for all associated axes. If axes are not synchronised this
        will return 0 but movement will still be required.
        """
        if self._axis_will_move() and self._synchronised:
            if self._axis.max_velocity == 0 or self._axis.max_velocity is None:
                raise ZeroDivisionError("Motor max velocity is zero or none")
            backlash_duration = self._backlash_duration(self._get_duration_parameters())
            base_move_duration = self._base_move_duration(self._get_duration_parameters())

            duration = base_move_duration + backlash_duration

            return duration
        else:
            return 0.0

    def perform_move(self, move_duration, force=False):
        """
        Tells the driver to perform a move to the component set points within a given duration.
        The axis will update the set point cache when it is changed so don't need to do it here

        Args:
            move_duration (float): The duration in which to perform this move
            force (bool): move even if component does not report changed
        """

        if self._axis_will_move() or force:
            move_duration -= self._backlash_duration(self._get_duration_parameters())
            logger.debug("Moving axis {} {}".format(self._axis.name, self._get_distance()))
            if move_duration > 1e-6 and self._synchronised:
                self._axis.initiate_move_with_change_of_velocity()
                self._axis.velocity = self._get_distance() / move_duration
            self._axis.sp = self._engineering_correct.to_axis(self._get_component_sp())
        self._clear_changed()

    def _is_changed(self):
        """
        Returns whether this driver's component has been flagged for change.
        """
        raise NotImplemented("This should be implemented in the subclass")

    def _clear_changed(self):
        """
        Clears the flag indicating whether this driver's component has been changed.
        """
        raise NotImplemented("This should be implemented in the subclass")

    def rbv_cache(self):
        """
        Return the last cached readback value of the underlying motor if one exists; throws an exception otherwise.

        Returns: The cached readback value for the motor
        """
        if self._rbv_cache is None:
            raise ValueError("Axis {} not initialised. Check configuration is correct and motor IOC is running."
                             .format(self._axis.name))
        return self._rbv_cache

    def _get_distance(self):
        """
        :return: The distance between the target component position and the actual motor position in y.
        """
<<<<<<< HEAD
        return math.fabs(self.rbv_cache() - self._get_component_sp())
=======
        bdst = self._axis.backlash_distance
        return math.fabs(self.rbv_cache() - (self._get_set_point_position() + bdst))
>>>>>>> d9fe7380

    def _get_component_sp(self):
        """
        Returns: position that the component is set to
        """
        raise NotImplemented()

    def _on_update_rbv(self, new_value, alarm_severity, alarm_status):
        """
        Listener to trigger on a change of the readback value of the underlying motor.

        Args:
            new_value: new axis readback value that is given
            alarm_severity (server_common.channel_access.AlarmSeverity): severity of any alarm
            alarm_status (server_common.channel_access.AlarmCondition): the alarm status
        """
        corrected_new_value = self._engineering_correct.from_axis(new_value, self._get_component_sp())
        self._rbv_cache = corrected_new_value
        self._propagate_rbv_change(corrected_new_value, alarm_severity, alarm_status)

    def _propagate_rbv_change(self, new_value, alarm_severity, alarm_status):
        """
        Signal that the motor readback value has changed to the middle component layer. Subclass must implement this
        method.

        Args:
            new_value: new axis value that is given
            alarm_severity (server_common.channel_access.AlarmSeverity): severity of any alarm
            alarm_status (server_common.channel_access.AlarmCondition): the alarm status
        """
        raise NotImplemented()

    def _on_update_sp(self, value, alarm_severity, alarm_status):
        """
        Updates the cached set point from the axis with a new value.
        Args:
            value: The new set point value.
        """
        self._sp_cache = self._engineering_correct.from_axis(value, self._get_component_sp())

    def _on_update_is_changing(self, value, alarm_severity, alarm_status):
        """
        Updates the cached is_moving field for the motor record with a new value if the underlying motor rbv is changing
        Args:
            value: The new is_moving value
        """
        raise NotImplemented()

    def at_target_setpoint(self):
        """
        Returns: True if the setpoint on the component and the one on the motor PV are the same (within tolerance),
            False if they differ.
        """
        if self._sp_cache is None:
            return False

        difference = abs(self._get_component_sp() - self._sp_cache)
        return difference < self._axis.resolution


class DisplacementDriver(IocDriver):
    """
    Drives a component with linear displacement movement
    """
    def __init__(self, component, motor_axis, out_of_beam_position=None, tolerance_on_out_of_beam_position=1,
                 synchronised=True, engineering_correction=None):
        """
        Constructor.
        Args:
            component (ReflectometryServer.components.Component): The component providing the values for the axes
            motor_axis (ReflectometryServer.pv_wrapper.MotorPVWrapper): The PV that this driver controls.
            out_of_beam_position (float): this position that the component should be in when out of the beam; None for
                can not set the component to be out of the beam
            tolerance_on_out_of_beam_position (float): this the tolerance on the out of beam position, if the motor
                is within this tolerance of the out_of_beam_position it will read out of beam otherwise the position
            synchronised (bool): If True then axes will set their velocities so they arrive at the end point at the same
                time; if false they will move at their current speed.
            engineering_correction (ReflectometryServer.engineering_correction.EngineeringCorrection): the engineering
                correction to apply to the value from the component before it is sent to the pv.
        """
        super(DisplacementDriver, self).__init__(component, motor_axis, synchronised, engineering_correction)
        self._out_of_beam_position = out_of_beam_position
        self._tolerance_on_out_of_beam_position = tolerance_on_out_of_beam_position

    def _get_in_beam_status(self, value):
        if self._out_of_beam_position is not None:
            distance_to_out_of_beam = abs(value - self._out_of_beam_position)
            in_beam_status = distance_to_out_of_beam > self._tolerance_on_out_of_beam_position
        else:
            in_beam_status = True
        return in_beam_status

    def initialise_setpoint(self):
        """
        Initialise the setpoint beam model in the component layer with an initial value read from the motor axis.
        """
        sp = self._engineering_correct.init_from_axis(self._axis.sp)
        if self._out_of_beam_position is not None:
            in_beam_status = self._get_in_beam_status(self._axis.sp)
            self._component.beam_path_set_point.is_in_beam = in_beam_status
            # if the axis is out of the beam then no correction needs adding to setpoint
            if not in_beam_status:
                sp = self._axis.sp
        self._component.beam_path_set_point.init_displacement_from_motor(sp)

    def _propagate_rbv_change(self, new_value, alarm_severity, alarm_status):
        """
        Propagate the new height readback value to the middle component layer.

        Args:
            new_value: new height readback value that is given
            alarm_severity (server_common.channel_access.AlarmSeverity): severity of any alarm
            alarm_status (server_common.channel_access.AlarmCondition): the alarm status
        """
        if self._out_of_beam_position is not None:
            self._component.beam_path_rbv.is_in_beam = self._get_in_beam_status(new_value)
        self._component.beam_path_rbv.set_displacement(new_value, alarm_severity, alarm_status)

    def _get_component_sp(self):
        if self._component.beam_path_set_point.is_in_beam:
            displacement = self._component.beam_path_set_point.get_displacement()
        else:
            if self._out_of_beam_position is None:
                displacement = 0
                logger.error("The component, {},is out of the beam but there is no out of beam position for the driver "
                             "running axis{}".format(self._component.name, self._axis.name))
            else:
                displacement = self._out_of_beam_position
        return displacement

    def has_out_of_beam_position(self):
        """
        Returns: True if this Displacement driver has out of beam position set; False otherwise.
        """
        return self._out_of_beam_position is not None

    def _on_update_is_changing(self, value, alarm_severity, alarm_status):
        """
        Updates the cached is_moving field for the motor record with a new value if the underlying motor rbv is changing
        Args:
            value: The new is_moving value
        """
        self._component.beam_path_rbv.is_displacing = value

    def _component_changed(self):
        return self._component.read_changed_flag(ChangeAxis.POSITION)

    def _is_changed(self):
        """
        Returns whether this driver's component's position has been flagged for change.
        """
        return self._component.read_changed_flag(ChangeAxis.POSITION)

    def _clear_changed(self):
        """
        Clears the flag indicating whether the this driver's component's position has been changed.
        """
        self._component.set_changed_flag(ChangeAxis.POSITION, False)


class AngleDriver(IocDriver):
    """
    Drives a component that has variable angle.
    """
    def __init__(self, component, angle_axis, synchronised=True, engineering_correction=None):
        """
        Constructor.
        Args:
            component (ReflectometryServer.components.Component): Component providing the values for the axes
            angle_axis(ReflectometryServer.pv_wrapper.MotorPVWrapper): PV for the angle motor axis
            synchronised (bool): If True then axes will set their velocities so they arrive at the end point at the same
                time; if false they will move at their current speed.
            engineering_correction (ReflectometryServer.engineering_correction.EngineeringCorrection): the engineering
                correction to apply to the value from the component before it is sent to the pv.
        """
        super(AngleDriver, self).__init__(component, angle_axis, synchronised, engineering_correction)

    def initialise_setpoint(self):
        """
        Initialise the setpoint beam model in the component layer with an initial value read from the motor axis.
        """
        corrected_axis_setpoint = self._engineering_correct.init_from_axis(self._axis.sp)
        self._component.beam_path_set_point.init_angle_from_motor(corrected_axis_setpoint)

    def _propagate_rbv_change(self, new_value, alarm_severity, alarm_status):
        """
        Propagate the new angle readback value to the middle component layer.

        Args:
            new_value: new angle readback value that is given
            alarm_severity (CaChannel._ca.AlarmSeverity): severity of any alarm
            alarm_status (CaChannel._ca.AlarmCondition): the alarm status
        """
        self._component.beam_path_rbv.angle = new_value

    def _get_component_sp(self):
        return self._component.beam_path_set_point.angle

    def _on_update_is_changing(self, value, alarm_severity, alarm_status):
        """
        Updates the cached is_moving field for the motor record with a new value if the underlying motor rbv is changing
        Args:
            value: The new is_moving value
        """
        self._component.beam_path_rbv.is_rotating = value

    def _is_changed(self):
        """
        Returns whether this driver's component angle has been flagged for change.
        """
        return self._component.read_changed_flag(ChangeAxis.ANGLE)

    def _clear_changed(self):
        """
        Clears the flag indicating whether the this driver's component's angle has been changed.
        """
        self._component.set_changed_flag(ChangeAxis.ANGLE, False)<|MERGE_RESOLUTION|>--- conflicted
+++ resolved
@@ -204,12 +204,9 @@
         """
         :return: The distance between the target component position and the actual motor position in y.
         """
-<<<<<<< HEAD
-        return math.fabs(self.rbv_cache() - self._get_component_sp())
-=======
+
         bdst = self._axis.backlash_distance
-        return math.fabs(self.rbv_cache() - (self._get_set_point_position() + bdst))
->>>>>>> d9fe7380
+        return math.fabs(self.rbv_cache() - (self._get_component_sp() + bdst))
 
     def _get_component_sp(self):
         """
