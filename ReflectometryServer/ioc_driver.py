--- conflicted
+++ resolved
@@ -21,14 +21,10 @@
         """
         self._component = component
         self._axis = axis
-<<<<<<< HEAD
-        self._axis.add_after_rbv_change_listener(self._trigger_after_axis_value_change_listener)
+        self._rbv_cache = self._axis.rbv
+        self._sp_cache = None
+        self._axis.add_after_rbv_change_listener(self._rbv_change_listener)
         self._axis.add_after_sp_change_listener(self._update_sp_cache)
-        self._sp_cache = None
-=======
-        self._rbv_cache = self._axis.rbv
-        self._axis.add_after_rbv_change_listener(self._rbv_change_listener)
->>>>>>> 25ca1904
 
     def __repr__(self):
         return "{} for axis pv {} and component {}".format(
@@ -71,7 +67,8 @@
         Returns: The cached readback value for the motor
         """
         if self._rbv_cache is None:
-            raise ValueError("Axis {} not initialised. Check configuration is correct and motor IOC is running.".format(self._axis.name))
+            raise ValueError("Axis {} not initialised. Check configuration is correct and motor IOC is running."
+                             .format(self._axis.name))
         return self._rbv_cache
 
     def _get_distance(self):
