"""
The driving layer communicates between the component layer and underlying pvs.
"""

import math
import logging
import time

logger = logging.getLogger(__name__)


class IocDriver(object):
    """
    Drives an actual motor axis based on a component in the beamline model.
    """
    def __init__(self, component, axis):
        """
        Drive the IOC based on a component
        Args:
            component (ReflectometryServer.components.Component):
            axis (ReflectometryServer.pv_wrapper.MotorPVWrapper): The PV that this driver controls.
        """
        self._component = component
        self._axis = axis
        self._rbv_cache = self._axis.rbv
        self._sp_cache = None
        self._axis.add_after_rbv_change_listener(self._rbv_change_listener)
        self._axis.add_after_sp_change_listener(self._update_sp_cache)

    def __repr__(self):
        return "{} for axis pv {} and component {}".format(
            self.__class__.__name__, self._axis.name, self._component.name)

<<<<<<< HEAD
    def initialise_sp(self):
=======
    def initialise(self):
        """
        Post monitors and read initial value from the axis.
        """
        self._axis.add_monitors()
        self.initialise_setpoint()

    def initialise_setpoint(self):
        """
        Initialise the setpoint beam model in the component layer with an initial value read from the motor axis.
        """
>>>>>>> df30f09a
        raise NotImplemented()

    def is_for_component(self, component):
        """
        Does this driver use the component given.
        Args:
            component: the component to check

        Returns: True if this ioc driver uses the component; false otherwise
        """
        return component is self._component

    def get_max_move_duration(self):
        """
        Returns: The maximum duration of the requested move for all associated axes
        """
        return self._get_distance() / self._axis.max_velocity

    def perform_move(self, move_duration):
        """
        Tells the driver to perform a move to the component set points within a given duration

        Args:
            move_duration: The duration in which to perform this move
        """
        logger.debug("Moving axis {}".format(self._get_distance()))
        if move_duration > 1e-6:  # TODO Is this the correct thing to do and if so test it
            self._axis.velocity = self._get_distance() / move_duration

        self._axis.sp = self._get_set_point_position()
        self._sp_cache = self._get_set_point_position()

    def rbv_cache(self):
        """
        Return the last cached readback value of the underlying motor if one exists; throws an exception otherwise.

        Returns: The cached readback value for the motor
        """
        if self._rbv_cache is None:
            raise ValueError("Axis {} not initialised. Check configuration is correct and motor IOC is running."
                             .format(self._axis.name))
        return self._rbv_cache

    def _get_distance(self):
        """
        :return: The distance between the target component position and the actual motor position in y.
        """
        return math.fabs(self.rbv_cache() - self._get_set_point_position())

    def _get_set_point_position(self):
        """

        Returns:

        """
        raise NotImplemented()

    def _rbv_change_listener(self, new_value, alarm_severity, alarm_status):
        """
        Listener to trigger on a change of the readback value of the underlying motor.

        Args:
            new_value: new axis readback value that is given
            alarm_severity (server_common.channel_access.AlarmSeverity): severity of any alarm
            alarm_status (server_common.channel_access.AlarmCondition): the alarm status
        """
        self._rbv_cache = new_value
        self._propagate_rbv_change(new_value, alarm_severity, alarm_status)

    def _propagate_rbv_change(self, new_value, alarm_severity, alarm_status):
        """
        Signal that the motor readback value has changed to the middle component layer. Subclass must implement this
        method.

        Args:
            new_value: new axis value that is given
            alarm_severity (server_common.channel_access.AlarmSeverity): severity of any alarm
            alarm_status (server_common.channel_access.AlarmCondition): the alarm status
        """
        raise NotImplemented()

    def _update_sp_cache(self, value, alarm_severity, alarm_status):
        """
        Updates the cached set point for this axis with a new value.
        Args:
            value: The new set point value.
        """
        self._sp_cache = value

    def at_target_setpoint(self):
        """
        Returns: True if the setpoint on the component and the one on the motor PV are the same (within tolerance),
            False if they differ.
        """
        if self._sp_cache is None:
            return False

        difference = abs(self._get_set_point_position() - self._sp_cache)
        return difference < self._axis.resolution


class DisplacementDriver(IocDriver):
    """
    Drives a component with linear displacement movement
    """
    def __init__(self, component, motor_axis, out_of_beam_position=None, tolerance_on_out_of_beam_position=1):
        """
        Constructor.
        Args:
            component (ReflectometryServer.components.Component): The component providing the values for the axes
            motor_axis (ReflectometryServer.pv_wrapper.MotorPVWrapper): The PV that this driver controls.
            out_of_beam_position (float): this position that the component should be in when out of the beam; None for
                can not set the component to be out of the beam
            tolerance_on_out_of_beam_position (float): this the tolerance on the out of beam position, if the motor
                is within this tolerance of the out_of_beam_position it will read out of beam otherwise the position
        """
        super(DisplacementDriver, self).__init__(component, motor_axis)
        self._out_of_beam_position = out_of_beam_position
        self._tolerance_on_out_of_beam_position = tolerance_on_out_of_beam_position

    def _get_in_beam_status(self, value):
        if self._out_of_beam_position is not None:
            distance_to_out_of_beam = abs(value - self._out_of_beam_position)
            in_beam_status = distance_to_out_of_beam > self._tolerance_on_out_of_beam_position
        else:
            in_beam_status = True
        return in_beam_status

<<<<<<< HEAD
    def initialise_sp(self):
        """
        Initialise values in the setpoint beam path model .
=======
    def initialise_setpoint(self):
        """
        Initialise the setpoint beam model in the component layer with an initial value read from the motor axis.
>>>>>>> df30f09a
        """
        sp = self._axis.sp
        if self._out_of_beam_position is not None:
            self._component.beam_path_set_point.is_in_beam = self._get_in_beam_status(sp)
<<<<<<< HEAD
        self._component.beam_path_set_point.init_displacement(sp)
=======
        self._component.beam_path_set_point.init_displacement_from_motor(sp)
>>>>>>> df30f09a

    def _propagate_rbv_change(self, new_value, alarm_severity, alarm_status):
        """
        Propagate the new height readback value to the middle component layer.

        Args:
            new_value: new height readback value that is given
            alarm_severity (server_common.channel_access.AlarmSeverity): severity of any alarm
            alarm_status (server_common.channel_access.AlarmCondition): the alarm status
        """
        if self._out_of_beam_position is not None:
            self._component.beam_path_rbv.is_in_beam = self._get_in_beam_status(new_value)
        self._component.beam_path_rbv.set_displacement(new_value, alarm_severity, alarm_status)

    def _get_set_point_position(self):
        if self._component.beam_path_set_point.is_in_beam:
            displacement = self._component.beam_path_set_point.get_displacement()
        else:
            if self._out_of_beam_position is None:
                displacement = 0
                logger.error("The component, {},is out of the beam but there is no out of beam position for the driver "
                             "running axis{}".format(self._component.name, self._axis.name))
            else:
                displacement = self._out_of_beam_position
        return displacement

    def has_out_of_beam_position(self):
        """
        Returns: True if this Displacement driver has out of beam position set; False otherwise.
        """
        return self._out_of_beam_position is not None


class AngleDriver(IocDriver):
    """
    Drives a component that has variable angle.
    """
    def __init__(self, component, angle_axis):
        """
        Constructor.
        Args:
            component (ReflectometryServer.components.Component): Component providing the values for the axes
            angle_axis(ReflectometryServer.pv_wrapper.MotorPVWrapper): PV for the angle motor axis
        """
        super(AngleDriver, self).__init__(component, angle_axis)

<<<<<<< HEAD
    def initialise_sp(self):
        """
        Initialise values in the setpoint beam path model .
        """
        self._component.beam_path_set_point.init_angle(self._axis.sp)
=======
    def initialise_setpoint(self):
        """
        Initialise the setpoint beam model in the component layer with an initial value read from the motor axis.
        """
        self._component.beam_path_set_point.init_angle_from_motor(self._axis.sp)
>>>>>>> df30f09a

    def _propagate_rbv_change(self, new_value, alarm_severity, alarm_status):
        """
        Propagate the new angle readback value to the middle component layer.

        Args:
            new_value: new angle readback value that is given
            alarm_severity (CaChannel._ca.AlarmSeverity): severity of any alarm
            alarm_status (CaChannel._ca.AlarmCondition): the alarm status
        """
        self._component.beam_path_rbv.angle = new_value

    def _get_set_point_position(self):
        return self._component.beam_path_set_point.angle<|MERGE_RESOLUTION|>--- conflicted
+++ resolved
@@ -4,7 +4,6 @@
 
 import math
 import logging
-import time
 
 logger = logging.getLogger(__name__)
 
@@ -31,9 +30,6 @@
         return "{} for axis pv {} and component {}".format(
             self.__class__.__name__, self._axis.name, self._component.name)
 
-<<<<<<< HEAD
-    def initialise_sp(self):
-=======
     def initialise(self):
         """
         Post monitors and read initial value from the axis.
@@ -45,7 +41,6 @@
         """
         Initialise the setpoint beam model in the component layer with an initial value read from the motor axis.
         """
->>>>>>> df30f09a
         raise NotImplemented()
 
     def is_for_component(self, component):
@@ -174,24 +169,14 @@
             in_beam_status = True
         return in_beam_status
 
-<<<<<<< HEAD
-    def initialise_sp(self):
-        """
-        Initialise values in the setpoint beam path model .
-=======
     def initialise_setpoint(self):
         """
         Initialise the setpoint beam model in the component layer with an initial value read from the motor axis.
->>>>>>> df30f09a
         """
         sp = self._axis.sp
         if self._out_of_beam_position is not None:
             self._component.beam_path_set_point.is_in_beam = self._get_in_beam_status(sp)
-<<<<<<< HEAD
-        self._component.beam_path_set_point.init_displacement(sp)
-=======
         self._component.beam_path_set_point.init_displacement_from_motor(sp)
->>>>>>> df30f09a
 
     def _propagate_rbv_change(self, new_value, alarm_severity, alarm_status):
         """
@@ -238,19 +223,11 @@
         """
         super(AngleDriver, self).__init__(component, angle_axis)
 
-<<<<<<< HEAD
-    def initialise_sp(self):
-        """
-        Initialise values in the setpoint beam path model .
-        """
-        self._component.beam_path_set_point.init_angle(self._axis.sp)
-=======
     def initialise_setpoint(self):
         """
         Initialise the setpoint beam model in the component layer with an initial value read from the motor axis.
         """
         self._component.beam_path_set_point.init_angle_from_motor(self._axis.sp)
->>>>>>> df30f09a
 
     def _propagate_rbv_change(self, new_value, alarm_severity, alarm_status):
         """
