"""
Resources at a beamline level
"""
import logging
from collections import OrderedDict, namedtuple
from functools import partial
from enum import Enum
from pcaspy import Severity

from ReflectometryServer.geometry import PositionAndAngle
from ReflectometryServer.file_io import read_mode, save_mode
from ReflectometryServer.footprint_calc import BaseFootprintSetup
from ReflectometryServer.footprint_manager import FootprintManager
from ReflectometryServer.parameters import ParameterNotInitializedException

from server_common.channel_access import UnableToConnectToPVException

logger = logging.getLogger(__name__)


BeamlineStatus = namedtuple("Status", ['display_string', 'alarm_severity'])


class STATUS(Enum):
    """
    Beamline States.
    """
    OKAY = BeamlineStatus("OKAY", Severity.NO_ALARM)
    CONFIG_ERROR = BeamlineStatus("CONFIG_ERROR", Severity.MAJOR_ALARM)
    GENERAL_ERROR = BeamlineStatus("ERROR", Severity.MAJOR_ALARM)

    @property
    def display_string(self):
        """
        Returns: display string for the enum
        """
        return self.value.display_string

    @property
    def alarm_severity(self):
        """
        Returns: Alarm severity of beamline status
        """
        return self.value.alarm_severity


class BeamlineMode(object):
    """
    Beamline mode definition; which components and parameters are calculated on move.
    """

    def __init__(self, name, beamline_parameters_to_calculate, sp_inits=None, is_disabled=False):
        """
        Initialize.
        Args:
            name (str): name of the beam line mode
            beamline_parameters_to_calculate (list[str]): Beamline parameters in this mode
                which should be automatically moved to whenever a preceding parameter is changed
            sp_inits (dict[str, object]): The initial beamline parameter values that should be set when switching
                to this mode
            is_disabled (Boolean): True components allow input beamline to be changed; False they don't
        """
        self.name = name
        self._beamline_parameters_to_calculate = beamline_parameters_to_calculate
        if sp_inits is None:
            self._sp_inits = {}
        else:
            self._sp_inits = sp_inits
        self.is_disabled = is_disabled

    def has_beamline_parameter(self, beamline_parameter):
        """
        Args:
            beamline_parameter(ReflectometryServer.parameters.BeamlineParameter): the beamline parameter

        Returns: True if beamline_parameter is in this mode.
        """
        return beamline_parameter.name in self._beamline_parameters_to_calculate

    def get_parameters_in_mode(self, beamline_parameters, first_parameter=None):
        """
        Returns, in order, all those parameters which are in this mode. Starting with the parameter after the first
        parameter
        Args:
            beamline_parameters(list[ReflectometryServer.parameters.BeamlineParameter]): the beamline parameters which
                maybe in the mode
            first_parameter(ReflectometryServer.parameters.BeamlineParameter): the parameter after which to include
                parameters; None for include all

        Returns: a list of parameters after the first parameter which are in this mode

        """
        parameters_in_mode = []
        after_first = first_parameter is None
        for beamline_parameter in beamline_parameters:
            if beamline_parameter == first_parameter:
                after_first = True
            elif after_first and beamline_parameter.name in self._beamline_parameters_to_calculate:
                parameters_in_mode.append(beamline_parameter)
        return parameters_in_mode

    @property
    def initial_setpoints(self):
        """
        Set point initial values
        Returns: the set point

        """
        return self._sp_inits

    def validate(self, beamline_parameters):
        """
        Validate the parameters in the mode against beamline parameters.
        Args:
            beamline_parameters: the beamline parameters
        Returns:
            list of errors
        """
        errors = []
        for beamline_parameter in self._beamline_parameters_to_calculate:
            if beamline_parameter not in beamline_parameters:
                errors.append("Beamline parameter '{}' in mode '{}' not in beamline".format(
                    beamline_parameters, self.name))

        for sp_init in self._sp_inits.keys():
            if sp_init not in beamline_parameters:
                errors.append("SP Init '{}' in mode '{}' not in beamline".format(sp_init, self.name))

        return errors


class Beamline(object):
    """
    The collection of all beamline components.
    """

    def __init__(self, components, beamline_parameters, drivers, modes, incoming_beam=None,
                 footprint_setup=None):
        """
        The initializer.
        Args:
            components (list[ReflectometryServer.components.Component]): The collection of beamline components
            beamline_parameters (list[ReflectometryServer.parameters.BeamlineParameter]): a dictionary of parameters
                that characterise the beamline
            drivers(list[ReflectometryServer.ioc_driver.IocDriver]): a list of motor drivers linked to a component in
                the beamline
            modes(list[BeamlineMode])
            incoming_beam (ReflectometryServer.geometry.PositionAndAngle): the incoming beam point
                (defaults to position 0,0 and angle 0)
            footprint_setup (ReflectometryServer.BaseFootprintSetup.BaseFootprintSetup): the foot print setup
        """

        self._components = components
        self._beam_path_calcs_set_point = []
        self._beam_path_calcs_rbv = []
        self._beamline_parameters = OrderedDict()
        self._drivers = drivers
        self._status = STATUS.OKAY
        self._message = ""
        self._active_mode_change_listeners = set()
        self._status_change_listeners = set()
        footprint_setup = footprint_setup if footprint_setup is not None else BaseFootprintSetup()
        self.footprint_manager = FootprintManager(footprint_setup)

        for beamline_parameter in beamline_parameters:
            self._beamline_parameters[beamline_parameter.name] = beamline_parameter
            beamline_parameter.after_move_listener = self._move_for_single_beamline_parameters

        self._modes = OrderedDict()
        for mode in modes:
            self._modes[mode.name] = mode

        self._validate(beamline_parameters, modes)

        for component in components:
            self._beam_path_calcs_set_point.append(component.beam_path_set_point)
            self._beam_path_calcs_rbv.append(component.beam_path_rbv)
            component.beam_path_set_point.add_after_beam_path_update_on_init_listener(
                self.update_next_beam_component_on_init)
            component.beam_path_set_point.add_after_beam_path_update_listener(
                partial(self.update_next_beam_component, calc_path_list=self._beam_path_calcs_set_point))
            component.beam_path_rbv.add_after_beam_path_update_listener(
                partial(self.update_next_beam_component, calc_path_list=self._beam_path_calcs_rbv))

        self._incoming_beam = incoming_beam if incoming_beam is not None else PositionAndAngle(0, 0, 0)
<<<<<<< HEAD
        self._active_mode = None

        for driver in self._drivers:
            driver.initialise_sp()

        self.update_next_beam_component(None, self._beam_path_calcs_rbv)
        self.update_next_beam_component(None, self._beam_path_calcs_set_point)
=======

        for driver in self._drivers:
            driver.initialise()

        self.update_next_beam_component(None, self._beam_path_calcs_rbv)
        self.update_next_beam_component(None, self._beam_path_calcs_set_point)

        self._initialise_mode(modes)
>>>>>>> df30f09a

    def _validate(self, beamline_parameters, modes):
        errors = []

        beamline_parameters_names = [beamline_parameter.name for beamline_parameter in beamline_parameters]
        for name in beamline_parameters_names:
            if beamline_parameters_names.count(name) > 1:
                errors.append("Beamline parameters must be uniquely named. Duplicate '{}'".format(name))

        mode_names = [mode.name for mode in modes]
        for mode in mode_names:
            if mode_names.count(mode) > 1:
                errors.append("Mode must be uniquely named. Duplicate '{}'".format(mode))

        for mode in modes:
            errors.extend(mode.validate(self._beamline_parameters.keys()))

        for parameter in self._beamline_parameters.values():
            errors.extend(parameter.validate(self._drivers))

        if len(errors) > 0:
            logger.error("There is a problem with beamline configuration:\n    {}".format("\n    ".join(errors)))
            raise ValueError("Problem with beamline configuration: {}".format(";".join(errors)))

    @property
    def parameter_types(self):
        """
        Returns:
            dict[str, ReflectometryServer.parameters.BeamlineParameterType]: a dictionary of parameter type,
                keyed by their name
        """
        types = {}
        for beamline_parameter in self._beamline_parameters.values():
            types[beamline_parameter.name] = (beamline_parameter.parameter_type, beamline_parameter.group_names,
                                              beamline_parameter.description)
        return types

    @property
    def mode_names(self):
        """
        Returns: the names of all the modes
        """
        return self._modes.keys()

    @property
    def active_mode(self):
        """
        Returns: the name of the current modes; None for no active mode
        """
        try:
            return self._active_mode.name
        except AttributeError:
            return None

    @active_mode.setter
    def active_mode(self, mode):
        """
        Set the current mode (setting presets as expected)
        Args:
            mode (str): name of the mode to set
        """
        try:
            self._active_mode = self._modes[mode]
            for component in self._components:
                component.set_incoming_beam_can_change(not self._active_mode.is_disabled)
            save_mode(mode)
            self._init_params_from_mode()
            self._trigger_active_mode_change()
        except KeyError:
            raise ValueError("Not a valid mode name: '{}'".format(mode))

    @property
    def move(self):
        """
        Move the beamline.
        Returns: 0
        """
        return 0

    @move.setter
    def move(self, _):
        """
        Move to all the beamline parameters in the mode or that have changed
        Args:
            _: dummy can be anything
        """
        self._move_for_all_beamline_parameters()

    def __getitem__(self, item):
        """
        Args:
            item: the index of the component

        Returns: the indexed component
        """
        return self._components[item]

    def update_next_beam_component(self, source_component, calc_path_list):
        """
        Updates the next component in the beamline.
        Args:
            source_component(None|ReflectometryServer.beam_path_calc.TrackingBeamPathCalc): source component of the
                update or None for not from component change
            calc_path_list(List[ReflectometryServer.components.BeamPathCalc]): list of beam calcs order in the same
                order as components
        """
        if source_component is None:
            outgoing = self._incoming_beam
            comp_index = -1
        else:
            outgoing = source_component.get_outgoing_beam()
            comp_index = calc_path_list.index(source_component)

        try:
            calc_path_list[comp_index + 1].set_incoming_beam(outgoing)
        except IndexError:
            pass  # no more components to update

    def update_next_beam_component_on_init(self, source_component):
        """
        Updates the next component in the beamline after an initialisation event, recalculating the setpoint beam path
        while preserving autosaved values.

        Args:
            source_component(None|ReflectometryServer.beam_path_calc.TrackingBeamPathCalc): source component of the
                update or None for not from component change
        """
        if source_component is None:
            outgoing = self._incoming_beam
            comp_index = -1
        else:
            outgoing = source_component.get_outgoing_beam()
            comp_index = self._beam_path_calcs_set_point.index(source_component)

        try:
            next_component = self._beam_path_calcs_set_point[comp_index + 1]
            next_component.set_incoming_beam(outgoing, on_init=True)
        except IndexError:
            pass  # no more components to update

    def _move_for_all_beamline_parameters(self):
        """
        Updates the beamline parameters to the latest set point value; reapplies if they are in the mode. Then moves to
        latest postions.
        """
        parameters = self._beamline_parameters.values()
        parameters_in_mode = self._active_mode.get_parameters_in_mode(parameters, None)

        for beamline_parameter in parameters:
            if beamline_parameter in parameters_in_mode or beamline_parameter.sp_changed:
                try:
                    beamline_parameter.move_to_sp_no_callback()
                except ParameterNotInitializedException as e:
                    self.set_status(STATUS.GENERAL_ERROR,
                                    "Parameter {} has not been initialized. Check reflectometry configuration is "
                                    "correct and underlying motor IOC is running.".format(e.message))
                    return
        self._move_drivers()

    def _move_for_single_beamline_parameters(self, source):
        """
        Moves starts from a single beamline parameter and move is to parameters sp read backs. If the
        source is not in the mode then don't update any other parameters. Move to latest position.

        the beamline.
        Args:
            source: source to start the update from; None start from the beginning.
        """
        if self._active_mode.has_beamline_parameter(source):
            parameters = self._beamline_parameters.values()
            parameters_in_mode = self._active_mode.get_parameters_in_mode(parameters, source)

            for beamline_parameter in parameters_in_mode:
                beamline_parameter.move_to_sp_rbv_no_callback()
        self._move_drivers()

    def parameter(self, key):
        """
        Args:
            key (str): key of parameter to return

        Returns:
            ReflectometryServer.parameters.BeamlineParameter: the beamline parameter with the given key
        """
        return self._beamline_parameters[key]

    def _init_params_from_mode(self):
        """
        Applies the initial values set in the current beamline mode to the relevant beamline parameter setpoints.
        """
        for key, value in self._active_mode.initial_setpoints.items():
            self._beamline_parameters[key].sp_no_move = value

    def _get_drivers_not_at_setpoint(self):
        """
        Returns: A list of all drivers that are not already at their set point, i.e. need to be moved.
        """
        return [driver for driver in self._drivers if not driver.at_target_setpoint()]

    def _move_drivers(self):
        """
        Issue move for all drivers at the speed of the slowest axis and set appropriate status for failure/success.
        """
        try:
            self._perform_move_for_all_drivers(self._get_max_move_duration())
            self.set_status(STATUS.OKAY, "")
        except (ValueError, UnableToConnectToPVException) as e:
            self.set_status(STATUS.GENERAL_ERROR, e.message)

    def _perform_move_for_all_drivers(self, move_duration):
        for driver in self._get_drivers_not_at_setpoint():
            driver.perform_move(move_duration)

    def _get_max_move_duration(self):
        max_move_duration = 0.0
        for driver in self._get_drivers_not_at_setpoint():
            max_move_duration = max(max_move_duration, driver.get_max_move_duration())

        return max_move_duration

    def set_status(self, status, message):
        """
        Set the status and message of the beamline.

        Args:
            status: status code
            message: message reflecting the status

        """
        self._status = status
        self._message = message
        self._trigger_status_change()

    def set_status_okay(self):
        """
        Convenience method to set a status of okay.
        """
        self.set_status(STATUS.OKAY, "")

    @property
    def status(self):
        """
        Returns:
            (STATUS): status code
        """
        return self._status

    @property
    def message(self):
        """
        Returns: the message which has been set
        """
        return self._message

    @property
    def status_codes(self):
        """
        Returns: the status codes which have display properties and alarm severities
        """
        # noinspection PyTypeChecker
        return [status.value for status in STATUS]

    def _initialise_mode(self, modes):
        """
        Tries to read and apply the last active mode from autosave file. Defaults to first mode in list if unsuccessful.

        Params:
            modes(list[BeamlineMode]): A list of all the modes in this configuration.
        """
        mode_name = read_mode()
        try:
            self._active_mode = self._modes[mode_name]
        except KeyError:
            logger.error("Mode {} not found in configuration. Setting default.".format(mode_name))
            if len(modes) > 0:
                self._active_mode = modes[0]

    def _trigger_active_mode_change(self):
        """
        Triggers all listeners after a mode change.

        """
        for listener in self._active_mode_change_listeners:
            listener(self.active_mode)

    def add_active_mode_change_listener(self, listener):
        """
        Add a listener for mode changes to this beamline.

        Args:
            listener: the listener function to add with new mode as parameter
        """
        self._active_mode_change_listeners.add(listener)

    def _trigger_status_change(self):
        """
        Triggers all listeners after a status change.

        """
        for listener in self._status_change_listeners:
            listener(self.status, self.message)

    def add_status_change_listener(self, listener):
        """
        Add a listener for status changes to this beamline.

        Args:
            listener: the listener function to add with parameters for new status and message
        """
        self._status_change_listeners.add(listener)<|MERGE_RESOLUTION|>--- conflicted
+++ resolved
@@ -183,24 +183,14 @@
                 partial(self.update_next_beam_component, calc_path_list=self._beam_path_calcs_rbv))
 
         self._incoming_beam = incoming_beam if incoming_beam is not None else PositionAndAngle(0, 0, 0)
-<<<<<<< HEAD
-        self._active_mode = None
 
         for driver in self._drivers:
-            driver.initialise_sp()
+            driver.initialise()
 
         self.update_next_beam_component(None, self._beam_path_calcs_rbv)
         self.update_next_beam_component(None, self._beam_path_calcs_set_point)
-=======
-
-        for driver in self._drivers:
-            driver.initialise()
-
-        self.update_next_beam_component(None, self._beam_path_calcs_rbv)
-        self.update_next_beam_component(None, self._beam_path_calcs_set_point)
 
         self._initialise_mode(modes)
->>>>>>> df30f09a
 
     def _validate(self, beamline_parameters, modes):
         errors = []
