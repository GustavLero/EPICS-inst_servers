"""
Resources at a beamline level
"""
import logging
from collections import OrderedDict, namedtuple
from functools import partial
from enum import Enum
from pcaspy import Severity

from ReflectometryServer.geometry import PositionAndAngle
from ReflectometryServer.footprint_calc import BaseFootprintSetup
from ReflectometryServer.footprint_manager import FootprintManager

from server_common.channel_access import UnableToConnectToPVException

logger = logging.getLogger(__name__)


BeamlineStatus = namedtuple("Status", ['display_string', 'alarm_severity'])


class STATUS(Enum):
    """
    Beamline States.
    """
    OKAY = BeamlineStatus("OKAY", Severity.NO_ALARM)
    CONFIG_ERROR = BeamlineStatus("CONFIG_ERROR", Severity.MAJOR_ALARM)
    GENERAL_ERROR = BeamlineStatus("ERROR", Severity.MAJOR_ALARM)

    @property
    def display_string(self):
        """
        Returns: display string for the enum
        """
        return self.value.display_string

    @property
    def alarm_severity(self):
        """
        Returns: Alarm severity of beamline status
        """
        return self.value.alarm_severity


class BeamlineMode(object):
    """
    Beamline mode definition; which components and parameters are calculated on move.
    """

    def __init__(self, name, beamline_parameters_to_calculate, sp_inits=None, is_disabled=False):
        """
        Initialize.
        Args:
            name (str): name of the beam line mode
            beamline_parameters_to_calculate (list[str]): Beamline parameters in this mode
                which should be automatically moved to whenever a preceding parameter is changed
            sp_inits (dict[str, object]): The initial beamline parameter values that should be set when switching
                to this mode
            is_disabled (Boolean): True components allow input beamline to be changed; False they don't
        """
        self.name = name
        self._beamline_parameters_to_calculate = beamline_parameters_to_calculate
        if sp_inits is None:
            self._sp_inits = {}
        else:
            self._sp_inits = sp_inits
        self.is_disabled = is_disabled

    def has_beamline_parameter(self, beamline_parameter):
        """
        Args:
            beamline_parameter(ReflectometryServer.parameters.BeamlineParameter): the beamline parameter

        Returns: True if beamline_parameter is in this mode.
        """
        return beamline_parameter.name in self._beamline_parameters_to_calculate

    def get_parameters_in_mode(self, beamline_parameters, first_parameter=None):
        """
        Returns, in order, all those parameters which are in this mode. Starting with the parameter after the first
        parameter
        Args:
            beamline_parameters(list[ReflectometryServer.parameters.BeamlineParameter]): the beamline parameters which
                maybe in the mode
            first_parameter(ReflectometryServer.parameters.BeamlineParameter): the parameter after which to include
                parameters; None for include all

        Returns: a list of parameters after the first parameter which are in this mode

        """
        parameters_in_mode = []
        after_first = first_parameter is None
        for beamline_parameter in beamline_parameters:
            if beamline_parameter == first_parameter:
                after_first = True
            elif after_first and beamline_parameter.name in self._beamline_parameters_to_calculate:
                parameters_in_mode.append(beamline_parameter)
        return parameters_in_mode

    @property
    def initial_setpoints(self):
        """
        Set point initial values
        Returns: the set point

        """
        return self._sp_inits

    def validate(self, beamline_parameters):
        """
        Validate the parameters in the mode against beamline parameters.
        Args:
            beamline_parameters: the beamline parameters
        Returns:
            list of errors
        """
        errors = []
        for beamline_parameter in self._beamline_parameters_to_calculate:
            if beamline_parameter not in beamline_parameters:
                errors.append("Beamline parameter '{}' in mode '{}' not in beamline".format(
                    beamline_parameters, self.name))

        for sp_init in self._sp_inits.keys():
            if sp_init not in beamline_parameters:
                errors.append("SP Init '{}' in mode '{}' not in beamline".format(sp_init, self.name))

        return errors


class Beamline(object):
    """
    The collection of all beamline components.
    """

    def __init__(self, components, beamline_parameters, drivers, modes, incoming_beam=None,
                 footprint_setup=None):
        """
        The initializer.
        Args:
            components (list[ReflectometryServer.components.Component]): The collection of beamline components
            beamline_parameters (list[ReflectometryServer.parameters.BeamlineParameter]): a dictionary of parameters
                that characterise the beamline
            drivers(list[ReflectometryServer.ioc_driver.IocDriver]): a list of motor drivers linked to a component in
                the beamline
            modes(list[BeamlineMode])
            incoming_beam (ReflectometryServer.geometry.PositionAndAngle): the incoming beam point
                (defaults to position 0,0 and angle 0)
            footprint_setup (ReflectometryServer.BaseFootprintSetup.BaseFootprintSetup): the foot print setup
        """

        self._components = components
        self._beam_path_calcs_set_point = []
        self._beam_path_calcs_rbv = []
        self._beamline_parameters = OrderedDict()
        self._drivers = drivers
        self._status = STATUS.OKAY
        self._message = ""
        self._active_mode_change_listeners = set()
        self._status_change_listeners = set()
        footprint_setup = footprint_setup if footprint_setup is not None else BaseFootprintSetup()
        self.footprint_manager = FootprintManager(footprint_setup)

        for beamline_parameter in beamline_parameters:
            self._beamline_parameters[beamline_parameter.name] = beamline_parameter
            beamline_parameter.after_move_listener = self._move_for_single_beamline_parameters

        for component in components:
            self._beam_path_calcs_set_point.append(component.beam_path_set_point)
            self._beam_path_calcs_rbv.append(component.beam_path_rbv)
            component.beam_path_set_point.add_after_beam_path_update_listener(
                partial(self.update_next_beam_component, calc_path_list=self._beam_path_calcs_set_point))
            component.beam_path_rbv.add_after_beam_path_update_listener(
                partial(self.update_next_beam_component, calc_path_list=self._beam_path_calcs_rbv))

        self._modes = OrderedDict()
        for mode in modes:
            self._modes[mode.name] = mode

        self._incoming_beam = incoming_beam if incoming_beam is not None else PositionAndAngle(0, 0, 0)
        self._active_mode = None
        self.update_next_beam_component(None, self._beam_path_calcs_set_point)
        self.update_next_beam_component(None, self._beam_path_calcs_rbv)

        self._validate(beamline_parameters, modes)

    def _validate(self, beamline_parameters, modes):
        errors = []

        beamline_parameters_names = [beamline_parameter.name for beamline_parameter in beamline_parameters]
        for name in beamline_parameters_names:
            if beamline_parameters_names.count(name) > 1:
                errors.append("Beamline parameters must be uniquely named. Duplicate '{}'".format(name))

        mode_names = [mode.name for mode in modes]
        for mode in mode_names:
            if mode_names.count(mode) > 1:
                errors.append("Mode must be uniquely named. Duplicate '{}'".format(mode))

        for mode in modes:
            errors.extend(mode.validate(self._beamline_parameters.keys()))

        for parameter in self._beamline_parameters.values():
            errors.extend(parameter.validate(self._drivers))

        if len(errors) > 0:
            logger.error("There is a problem with beamline configuration:\n    {}".format("\n    ".join(errors)))
            raise ValueError("Problem with beamline configuration: {}".format(";".join(errors)))

    @property
    def parameter_types(self):
        """
        Returns:
            dict[str, ReflectometryServer.parameters.BeamlineParameterType]: a dictionary of parameter type,
                keyed by their name
        """
        types = {}
        for beamline_parameter in self._beamline_parameters.values():
            types[beamline_parameter.name] = (beamline_parameter.parameter_type, beamline_parameter.group_names,
                                              beamline_parameter.description)
        return types

    @property
    def mode_names(self):
        """
        Returns: the names of all the modes
        """
        return self._modes.keys()

    @property
    def active_mode(self):
        """
        Returns: the name of the current modes; None for no active mode
        """
        try:
            return self._active_mode.name
        except AttributeError:
            return None

    @active_mode.setter
    def active_mode(self, mode):
        """
        Set the current mode (setting presets as expected)
        Args:
            mode (str): name of the mode to set
        """
        try:
            self._active_mode = self._modes[mode]
            for component in self._components:
                component.set_incoming_beam_can_change(not self._active_mode.is_disabled)
            self.init_setpoints()
            self._trigger_active_mode_change()
        except KeyError:
            raise ValueError("Not a valid mode name: '{}'".format(mode))

    @property
    def move(self):
        """
        Move the beamline.
        Returns: 0
        """
        return 0

    @move.setter
    def move(self, _):
        """
        Move to all the beamline parameters in the mode or that have changed
        Args:
            _: dummy can be anything
        """
        self._move_for_all_beamline_parameters()

    def __getitem__(self, item):
        """
        Args:
            item: the index of the component

        Returns: the indexed component
        """
        return self._components[item]

    def update_next_beam_component(self, source_component, calc_path_list):
        """
        Updates the next component in the beamline.
        Args:
            source_component(None|ReflectometryServer.beam_path_calc.TrackingBeamPathCalc): source component of the
                update or None for not from component change
            calc_path_list(List[ReflectometryServer.components.BeamPathCalc]): list of beam calcs order in the same
                order as components
        """
        if source_component is None:
            outgoing = self._incoming_beam
            comp_index = -1
        else:
            outgoing = source_component.get_outgoing_beam()
            comp_index = calc_path_list.index(source_component)

        try:
            calc_path_list[comp_index + 1].set_incoming_beam(outgoing)
        except IndexError:
            pass  # no more components to update

    def _move_for_all_beamline_parameters(self):
        """
        Updates the beamline parameters to the latest set point value; reapplies if they are in the mode. Then moves to
        latest postions.
        """
        parameters = self._beamline_parameters.values()
        parameters_in_mode = self._active_mode.get_parameters_in_mode(parameters, None)

        for beamline_parameter in parameters:
            if beamline_parameter in parameters_in_mode or beamline_parameter.sp_changed:
                beamline_parameter.move_to_sp_no_callback()
        self._move_drivers()

    def _move_for_single_beamline_parameters(self, source):
        """
        Moves starts from a single beamline parameter and move is to parameters sp read backs. If the
        source is not in the mode then don't update any other parameters. Move to latest position.

        the beamline.
        Args:
            source: source to start the update from; None start from the beginning.
        """
        if self._active_mode.has_beamline_parameter(source):
            parameters = self._beamline_parameters.values()
            parameters_in_mode = self._active_mode.get_parameters_in_mode(parameters, source)

            for beamline_parameter in parameters_in_mode:
                beamline_parameter.move_to_sp_rbv_no_callback()
        self._move_drivers()

    def parameter(self, key):
        """
        Args:
            key (str): key of parameter to return

        Returns:
            ReflectometryServer.parameters.BeamlineParameter: the beamline parameter with the given key
        """
        return self._beamline_parameters[key]

    def init_setpoints(self):
        """
        Applies the initial values set in the current beamline mode to the relevant beamline parameter setpoints.
        """
        for key, value in self._active_mode.initial_setpoints.items():
            self._beamline_parameters[key].sp_no_move = value

<<<<<<< HEAD
    def _get_drivers_not_at_setpoint(self):
        """
        Returns: A list of all drivers that are not already at their set point, i.e. need to be moved.
        """
        return [driver for driver in self._drivers if not driver.at_target_setpoint()]

    def _move_drivers(self, move_duration):
        for driver in self._get_drivers_not_at_setpoint():
=======
    def _move_drivers(self):
        """
        Issue move for all drivers at the speed of the slowest axis and set appropriate status for failure/success.
        """
        try:
            self._perform_move_for_all_drivers(self._get_max_move_duration())
            self.set_status(STATUS.OKAY, "")
        except (ValueError, UnableToConnectToPVException) as e:
            self.set_status(STATUS.GENERAL_ERROR, e.message)

    def _perform_move_for_all_drivers(self, move_duration):
        for driver in self._drivers:
>>>>>>> 25ca1904
            driver.perform_move(move_duration)

    def _get_max_move_duration(self):
        max_move_duration = 0.0
        for driver in self._get_drivers_not_at_setpoint():
            max_move_duration = max(max_move_duration, driver.get_max_move_duration())

        return max_move_duration

    def set_status(self, status, message):
        """
        Set the status and message of the beamline.

        Args:
            status: status code
            message: message reflecting the status

        """
        self._status = status
        self._message = message
        self._trigger_status_change()

    def set_status_okay(self):
        """
        Convenience method to set a status of okay.
        """
        self.set_status(STATUS.OKAY, "")

    @property
    def status(self):
        """
        Returns:
            (STATUS): status code
        """
        return self._status

    @property
    def message(self):
        """
        Returns: the message which has been set
        """
        return self._message

    @property
    def status_codes(self):
        """
        Returns: the status codes which have display properties and alarm severities
        """
        # noinspection PyTypeChecker
        return [status.value for status in STATUS]

    def _trigger_active_mode_change(self):
        """
        Triggers all listeners after a mode change.

        """
        for listener in self._active_mode_change_listeners:
            listener(self.active_mode)

    def add_active_mode_change_listener(self, listener):
        """
        Add a listener for mode changes to this beamline.

        Args:
            listener: the listener function to add with new mode as parameter
        """
        self._active_mode_change_listeners.add(listener)

    def _trigger_status_change(self):
        """
        Triggers all listeners after a status change.

        """
        for listener in self._status_change_listeners:
            listener(self.status, self.message)

    def add_status_change_listener(self, listener):
        """
        Add a listener for status changes to this beamline.

        Args:
            listener: the listener function to add with parameters for new status and message
        """
        self._status_change_listeners.add(listener)<|MERGE_RESOLUTION|>--- conflicted
+++ resolved
@@ -346,16 +346,12 @@
         for key, value in self._active_mode.initial_setpoints.items():
             self._beamline_parameters[key].sp_no_move = value
 
-<<<<<<< HEAD
     def _get_drivers_not_at_setpoint(self):
         """
         Returns: A list of all drivers that are not already at their set point, i.e. need to be moved.
         """
         return [driver for driver in self._drivers if not driver.at_target_setpoint()]
 
-    def _move_drivers(self, move_duration):
-        for driver in self._get_drivers_not_at_setpoint():
-=======
     def _move_drivers(self):
         """
         Issue move for all drivers at the speed of the slowest axis and set appropriate status for failure/success.
@@ -367,8 +363,7 @@
             self.set_status(STATUS.GENERAL_ERROR, e.message)
 
     def _perform_move_for_all_drivers(self, move_duration):
-        for driver in self._drivers:
->>>>>>> 25ca1904
+        for driver in self._get_drivers_not_at_setpoint():
             driver.perform_move(move_duration)
 
     def _get_max_move_duration(self):
