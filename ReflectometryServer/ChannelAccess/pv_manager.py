"""
Reflectometry pv manager
"""
from enum import Enum

<<<<<<< HEAD
from ReflectometryServer.beamline import STATUS
from ReflectometryServer.footprint_manager import FP_SP_KEY, FP_SP_RBV_KEY, FP_RBV_KEY
=======
from pcaspy.alarm import SeverityStrings
>>>>>>> f5c11109
from ReflectometryServer.parameters import BeamlineParameterType
from server_common.ioc_data_source import PV_INFO_FIELD_NAME, PV_DESCRIPTION_NAME
from server_common.utilities import create_pv_name, remove_from_end, print_and_log, SEVERITY, compress_and_hex
import json
from collections import OrderedDict

MAX_ALARM_ID = 15

AlarmStringsTruncated = [
    "NO_ALARM",
    "READ",
    "WRITE",
    "HIHI",
    "HIGH",
    "LOLO",
    "LOW",
    "STATE",
    "COS",
    "COMM",
    "TIMEOUT",
    "HWLIMIT",
    "CALC",
    "SCAN",
    "LINK",
    "OTHER",
    # "SOFT",
    # "BAD_SUB",
    # "UDF",
    # "DISABLE",
    # "SIMM",
    # "READ_ACCESS",
    # "WRITE_ACCESS"
]

PARAM_PREFIX = "PARAM"
BEAMLINE_PREFIX = "BL:"
BEAMLINE_STATUS = BEAMLINE_PREFIX + "STAT"
BEAMLINE_MESSAGE = BEAMLINE_PREFIX + "MSG"
BEAMLINE_MODE = BEAMLINE_PREFIX + "MODE"
BEAMLINE_MOVE = BEAMLINE_PREFIX + "MOVE"
PARAM_INFO = "PARAM_INFO"
DRIVER_INFO = "DRIVER_INFO"
ALIGN_INFO = "ALIGN_INFO"
IN_MODE_SUFFIX = ":IN_MODE"
SP_SUFFIX = ":SP"
SP_RBV_SUFFIX = ":SP:RBV"
ACTION_SUFFIX = ":ACTION"
SET_AND_NO_ACTION_SUFFIX = ":SP_NO_ACTION"
RBV_AT_SP = ":RBV:AT_SP"
CHANGING = ":CHANGING"
CHANGED_SUFFIX = ":CHANGED"
DEFINE_POSITION_AS = ":DEFINE_POSITION_AS"

VAL_FIELD = ".VAL"
STAT_FIELD = ".STAT"
SEVR_FIELD = ".SEVR"

FOOTPRINT_PREFIX = "FP"
SAMPLE_LENGTH = "{}:{}".format(FOOTPRINT_PREFIX, "SAMPLE_LENGTH")
FP_TEMPLATE = "{}:{{}}:{}".format(FOOTPRINT_PREFIX, "FOOTPRINT")
DQQ_TEMPLATE = "{}:{{}}:{}".format(FOOTPRINT_PREFIX, "DQQ")
QMIN_TEMPLATE = "{}:{{}}:{}".format(FOOTPRINT_PREFIX, "QMIN")
QMAX_TEMPLATE = "{}:{{}}:{}".format(FOOTPRINT_PREFIX, "QMAX")
FOOTPRINT_PREFIXES = [FP_SP_KEY, FP_SP_RBV_KEY, FP_RBV_KEY]

PARAM_FIELDS_BINARY = {'type': 'enum', 'enums': ["NO", "YES"]}
PARAM_IN_MODE = {'type': 'enum', 'enums': ["NO", "YES"]}
PARAM_FIELDS_ACTION = {'type': 'int', 'count': 1, 'value': 0}
OUT_IN_ENUM_TEXT = ["OUT", "IN"]
STANDARD_FLOAT_PV_FIELDS = {'type': 'float', 'prec': 3, 'value': 0.0}
<<<<<<< HEAD
=======
ALARM_STAT_PV_FIELDS = {'type': 'enum', 'enums': AlarmStringsTruncated}
ALARM_SEVR_PV_FIELDS = {'type': 'enum', 'enums': SeverityStrings}

>>>>>>> f5c11109
PARAMS_FIELDS_BEAMLINE_TYPES = {
    BeamlineParameterType.IN_OUT: {'type': 'enum', 'enums': OUT_IN_ENUM_TEXT},
    BeamlineParameterType.FLOAT: STANDARD_FLOAT_PV_FIELDS}


def convert_to_epics_pv_value(parameter_type, value):
    """
    Convert from parameter value to the epic pv value
    Args:
        parameter_type (BeamlineParameterType): parameters type
        value: value to convert

    Returns: epics value

    """
    if parameter_type == BeamlineParameterType.IN_OUT:
        if value:
            return OUT_IN_ENUM_TEXT.index("IN")
        else:
            return OUT_IN_ENUM_TEXT.index("OUT")
    else:
        if value is None:
            return float("NaN")
        else:
            return value


def convert_from_epics_pv_value(parameter_type, value):
    """
    Convert from epic pv value to the parameter value
    Args:
        parameter_type (BeamlineParameterType): parameters type
        value: value to convert

    Returns: epics value

    """
    if parameter_type == BeamlineParameterType.IN_OUT:
        return value == OUT_IN_ENUM_TEXT.index("IN")
    else:
        return value


def is_pv_name_this_field(field_name, pv_name):
        """
        Args:
            field_name: field name to match
            pv_name: pv name to match

        Returns: True if field name is pv name (with oe without VAL  field)

        """
        pv_name_no_val = remove_from_end(pv_name, VAL_FIELD)
        return pv_name_no_val == field_name


class PvSort(Enum):
    """
    Enum for the type of PV
    """
    RBV = 0
    ACTION = 1
    SP_RBV = 2
    SP = 3
    SET_AND_NO_ACTION = 4
    CHANGED = 6
    IN_MODE = 7
    CHANGING = 8
    RBV_AT_SP = 9
    DEFINE_POS_AS = 10

    @staticmethod
    def what(pv_sort):
        """
        Args:
            pv_sort: pv sort to determine

        Returns: what the pv sort does
        """
        if pv_sort == PvSort.RBV:
            return ""
        elif pv_sort == PvSort.ACTION:
            return "(Do the action)"
        elif pv_sort == PvSort.SP_RBV:
            return "(Set point readback)"
        elif pv_sort == PvSort.SP:
            return "(Set point)"
        elif pv_sort == PvSort.SET_AND_NO_ACTION:
            return "(Set point with no action executed)"
        elif pv_sort == PvSort.CHANGED:
            return "(Is changed)"
        elif pv_sort == PvSort.IN_MODE:
            return "(Is in mode)"
        elif pv_sort == PvSort.CHANGING:
            return "(Is changing)"
        elif pv_sort == PvSort.RBV_AT_SP:
            return "(Tolerance between RBV and target set point)"
        elif pv_sort == PvSort.DEFINE_POS_AS:
            return "(Define the value of current position)"
        else:
            print_and_log("Unknown pv sort!! {}".format(pv_sort), severity=SEVERITY.MAJOR, src="REFL")
            return "(unknown)"

    def get_from_parameter(self, parameter):
        """
        Get the value of the correct sort from a parameter
        Args:
            parameter(ReflectometryServer.parameters.BeamlineParameter): the parameter to get the value from

        Returns: the value of the parameter of the correct sort
        """
        if self == PvSort.SP:
            return convert_to_epics_pv_value(parameter.parameter_type, parameter.sp)
        elif self == PvSort.SP_RBV:
            return convert_to_epics_pv_value(parameter.parameter_type, parameter.sp_rbv)
        elif self == PvSort.RBV:
            return convert_to_epics_pv_value(parameter.parameter_type, parameter.rbv)
        elif self == PvSort.SET_AND_NO_ACTION:
            return convert_to_epics_pv_value(parameter.parameter_type, parameter.sp_no_move)
        elif self == PvSort.CHANGED:
            return parameter.sp_changed
        elif self == PvSort.ACTION:
            return parameter.move
        elif self == PvSort.CHANGING:
            return parameter.is_changing
        elif self == PvSort.RBV_AT_SP:
            return parameter.rbv_at_sp
        elif self == PvSort.DEFINE_POS_AS:
            if parameter.define_current_value_as is None:
                return float("NaN")
            return parameter.define_current_value_as.new_value
        return float("NaN")

    def get_parameter_alarm(self, parameter):
        """
        Get the alarm status of this parameter. Only applicable for Readback PVs.

        Args:
            parameter(ReflectometryServer.parameters.BeamlineParameter): the parameter to get the value from

        Returns: the alarm severity and status of this parameter.
        """
        if self == PvSort.RBV:
            return parameter.alarm_severity, parameter.alarm_status
        else:
            return None, None


class PVManager:
    """
    Holds reflectometry PVs and associated utilities.
    """
    def __init__(self):
        """
        The constructor.
        Args:
            beamline (ReflectometryServer.beamline.Beamline): the beamline to create the manager for
        """
        self._beamline = None
        self.PVDB = {}
        self._params_pv_lookup = OrderedDict()
        self._footprint_parameters = {}

        self._add_status_pvs()

    def _add_status_pvs(self):
        # PVs for server status
        status_fields = {'type': 'enum',
                         'enums': [code.display_string for code in STATUS.status_codes()],
                         'states': [code.alarm_severity for code in STATUS.status_codes()]}
        self._add_pv_with_val(BEAMLINE_STATUS, None, status_fields, "Status of the beam line", PvSort.RBV, archive=True,
                              interest="HIGH", alarm=True)
        self._add_pv_with_val(BEAMLINE_MESSAGE, None, {'type': 'char', 'count': 400}, "Message about the beamline", PvSort.RBV,
                              archive=True, interest="HIGH")

    def set_beamline(self, beamline):
        self._beamline = beamline

        self._add_global_pvs()
        self._add_footprint_calculator_pvs()
        self._add_all_parameter_pvs()
        self._add_all_driver_pvs()

        for pv_name in self.PVDB.keys():
            print("creating pv: {}".format(pv_name))

    def _add_global_pvs(self):
        """
        Add PVs that affect the whole of the reflectometry system to the server's PV database.

        """
        self._add_pv_with_fields(BEAMLINE_MOVE, None, PARAM_FIELDS_ACTION, "Move the beam line", PvSort.RBV, archive=True,
                                 interest="HIGH")
        # PVs for mode
        mode_fields = {'type': 'enum', 'enums': self._beamline.mode_names}
        self._add_pv_with_fields(BEAMLINE_MODE, None, mode_fields, "Beamline mode", PvSort.RBV, archive=True,
                                 interest="HIGH")
        self._add_pv_with_fields(BEAMLINE_MODE + SP_SUFFIX, None, mode_fields, "Beamline mode", PvSort.SP)

<<<<<<< HEAD
=======
        # PVs for server status
        status_fields = {'type': 'enum',
                         'enums': [code.display_string for code in self._beamline.status_codes],
                         'states': [code.alarm_severity for code in self._beamline.status_codes]}
        self._add_pv_with_fields(BEAMLINE_STATUS, None, status_fields, "Status of the beam line", PvSort.RBV, archive=True,
                                 interest="HIGH", alarm=True)
        self._add_pv_with_fields(BEAMLINE_MESSAGE, None, {'type': 'char', 'count': 400}, "Message about the beamline", PvSort.RBV,
                                 archive=True, interest="HIGH")

>>>>>>> f5c11109
    def _add_footprint_calculator_pvs(self):
        """
        Add PVs related to the footprint calculation to the server's PV database.
        """
        self._add_pv_with_fields(SAMPLE_LENGTH, None, STANDARD_FLOAT_PV_FIELDS,
                              "Sample Length", PvSort.SP_RBV, archive=True, interest="HIGH")

        for prefix in FOOTPRINT_PREFIXES:
            for template, description in [(FP_TEMPLATE, "Beam Footprint"),
                                          (DQQ_TEMPLATE, "Beam Resolution dQ/Q"),
                                          (QMIN_TEMPLATE, "Minimum measurable Q with current setup"),
                                          (QMAX_TEMPLATE, "Maximum measurable Q with current setup")]:
                self._add_pv_with_fields(template.format(prefix), None,
                                         STANDARD_FLOAT_PV_FIELDS,
                                         description, PvSort.RBV, archive=True, interest="HIGH")

    def _add_all_parameter_pvs(self):
        """
        Add PVs for each beamline parameter in the reflectometry configuration to the server's PV database.
        """
        param_info = []
        align_info = []
        for parameter in self._beamline.parameters.values():
            param_info_record = self._add_parameter_pvs(parameter)
            param_info.append(param_info_record)
            if parameter.define_current_value_as is not None:
                align_info_record = {
                    "name": param_info_record["name"],
                    "prepended_alias": param_info_record["prepended_alias"],
                    "type": "align"
                    }
                align_info.append(align_info_record)

        self.PVDB[PARAM_INFO] = {'type': 'char',
                                 'count': 2048,
                                 'value': compress_and_hex(json.dumps(param_info))
                                 }
        self.PVDB[ALIGN_INFO] = {'type': 'char',
                                 'count': 2048,
                                 'value': compress_and_hex(json.dumps(align_info))
                                 }
    
    def _add_parameter_pvs(self, parameter):
        """
        Adds all PVs needed for one beamline parameter to the PV database.

        Args:
            parameter (ReflectometryServer.parameters.BeamlineParameter): the beamline parameter

        Returns:
            parameter information
        """
        try:
            param_name = parameter.name
            description = parameter.description
            param_alias = create_pv_name(param_name, self.PVDB.keys(), PARAM_PREFIX, limit=10)
            prepended_alias = "{}:{}".format(PARAM_PREFIX, param_alias)

            parameter_type = parameter.parameter_type
            fields = PARAMS_FIELDS_BEAMLINE_TYPES[parameter_type]

            self.PVDB["{}.DESC".format(prepended_alias)] = {'type': 'string',
                                                            'value': description
                                                            }

            # Readback PV
            self._add_pv_with_fields(prepended_alias, param_name, fields, description, PvSort.RBV, archive=True,
                                     interest="HIGH")

            # Setpoint PV
            self._add_pv_with_fields(prepended_alias + SP_SUFFIX, param_name, fields, description, PvSort.SP, archive=True)

            # Setpoint readback PV
            self._add_pv_with_fields(prepended_alias + SP_RBV_SUFFIX, param_name, fields, description, PvSort.SP_RBV)

            # Set value and do not action PV
            self._add_pv_with_fields(prepended_alias + SET_AND_NO_ACTION_SUFFIX, param_name, fields, description,
                                     PvSort.SET_AND_NO_ACTION)

            # Changed PV
            self._add_pv_with_fields(prepended_alias + CHANGED_SUFFIX, param_name, PARAM_FIELDS_BINARY, description,
                                     PvSort.CHANGED)

            # Action PV
            self._add_pv_with_fields(prepended_alias + ACTION_SUFFIX, param_name, PARAM_FIELDS_ACTION, description,
                                     PvSort.ACTION)

            # Moving state PV
            self._add_pv_with_fields(prepended_alias + CHANGING, param_name, PARAM_FIELDS_BINARY, description,
                                     PvSort.CHANGING)

            # In mode PV
            self._add_pv_with_fields(prepended_alias + IN_MODE_SUFFIX, param_name, PARAM_IN_MODE, description,
                                     PvSort.IN_MODE)

            # RBV to SP:RBV tolerance
            self._add_pv_with_fields(prepended_alias + RBV_AT_SP, param_name, PARAM_FIELDS_BINARY, description,
                                     PvSort.RBV_AT_SP)

            # define position at
            if parameter.define_current_value_as is not None:
                align_fields = STANDARD_FLOAT_PV_FIELDS.copy()
                align_fields["asg"] = "MANAGER"
                self._add_pv_with_fields(prepended_alias + DEFINE_POSITION_AS, param_name, align_fields, description,
                                      PvSort.DEFINE_POS_AS)

            return {"name": param_name,
                    "prepended_alias": prepended_alias,
                    "type": BeamlineParameterType.name_for_param_list(parameter_type)}

        except Exception as err:
            print("Error adding parameter PV: " + err.message)

    def _add_pv_with_fields(self, pv_name, param_name, pv_fields, description, sort, archive=False, interest=None,
                            alarm=False):
        """
        Add param to pv list with .val and correct fields and to parm look up
        Args:
            pv_name: name of the pv
            param_name: name of the parameter; None for not a parameter
            pv_fields: pv fields to use
            sort: sort of pv it is
            archive: True if it should be archived
            interest: level of interest; None is not interesting
            alarm: True if this pv represents the alarm state of the IOC; false otherwise

        Returns:

        """
        pv_fields = pv_fields.copy()
        pv_fields[PV_DESCRIPTION_NAME] = description + PvSort.what(sort)

        pv_fields_mod = pv_fields.copy()
        pv_fields_mod[PV_INFO_FIELD_NAME] = {}
        if interest is not None:
            pv_fields_mod[PV_INFO_FIELD_NAME]["INTEREST"] = interest
        if archive:
            pv_fields_mod[PV_INFO_FIELD_NAME]["archive"] = "VAL"
        if alarm:
            pv_fields_mod[PV_INFO_FIELD_NAME]["alarm"] = "Reflectometry IOC (REFL)"

        self.PVDB[pv_name] = pv_fields_mod
        self.PVDB[pv_name + VAL_FIELD] = pv_fields
        self.PVDB[pv_name + STAT_FIELD] = ALARM_STAT_PV_FIELDS
        self.PVDB[pv_name + SEVR_FIELD] = ALARM_SEVR_PV_FIELDS

        if param_name is not None:
            self._params_pv_lookup[pv_name] = (param_name, sort)

    def _add_all_driver_pvs(self):
        """
        Add all pvs for the drivers.
        """
        self.drivers_pv = {}
        driver_info = []
        for driver in self._beamline.drivers:
            if driver.has_engineering_correction:
                correction_alias = create_pv_name(driver.name, self.PVDB.keys(), "COR", limit=12, allow_colon=True)
                prepended_alias = "{}:{}".format("COR", correction_alias)

                self.PVDB[prepended_alias] = STANDARD_FLOAT_PV_FIELDS
                self.PVDB[prepended_alias + VAL_FIELD] = STANDARD_FLOAT_PV_FIELDS
                self.PVDB["{}.DESC".format(prepended_alias)] = {'type': 'char', 'count': 100, 'value': ""}

                self.drivers_pv[driver] = prepended_alias

                driver_info.append({"name": driver.name, "prepended_alias": prepended_alias})
        self.PVDB[DRIVER_INFO] = {'type': 'char',
                                  'count': 2048,
                                  'value': compress_and_hex(json.dumps(driver_info))}

    def param_names_pv_names_and_sort(self):
        """

        Returns:
            (list[str, tuple[str, PvSort]]): The list of PVs of all beamline parameters.

        """
        return self._params_pv_lookup.items()

    def is_param(self, pv_name):
        """

        Args:
            pv_name: name of the pv

        Returns:
            True if the pv is a pv for beamline parameter
        """
        return remove_from_end(pv_name, VAL_FIELD) in self._params_pv_lookup

    def get_param_name_and_sort_from_pv(self, pv_name):
        """
        Args:
            pv_name: name of pv to find

        Returns:
            (str, PvSort): parameter name and sort for the given pv
        """
        return self._params_pv_lookup[self.strip_fields_from_pv(pv_name)]

    def strip_fields_from_pv(self, pv_name):
        """
        Remove suffixes for fields from the end of a given PV.

        Args:
            pv_name: name of the pv

        Returns: The PV name with any of the known field suffixes stripped off the end.
        """
        for field in [VAL_FIELD, STAT_FIELD, SEVR_FIELD]:
            pv_name = remove_from_end(pv_name, field)
        return pv_name

    @staticmethod
    def is_beamline_mode(pv_name):
        """
        Args:
            pv_name: name of the pv

        Returns: True if this the beamline mode pv
        """
        pv_name_no_val = remove_from_end(pv_name, VAL_FIELD)
        return pv_name_no_val == BEAMLINE_MODE or pv_name_no_val == BEAMLINE_MODE + SP_SUFFIX

    @staticmethod
    def is_beamline_move(pv_name):
        """
        Args:
            pv_name: name of the pv

        Returns: True if this the beamline move pv
        """
        return is_pv_name_this_field(BEAMLINE_MOVE, pv_name)

<<<<<<< HEAD
    @staticmethod
    def is_sample_length(pv_name):
        """
        Args:
            pv_name: name of the pv

        Returns: True if this the sample length pv
        """
        return is_pv_name_this_field(SAMPLE_LENGTH, pv_name)

    @staticmethod
    def is_beamline_status(pv_name):
=======
    def is_beamline_status(self, pv_name):
>>>>>>> f5c11109
        """
        Args:
            pv_name: name of the pv

        Returns: True if this the beamline status pv
        """
        return is_pv_name_this_field(BEAMLINE_STATUS, pv_name)

    @staticmethod
    def is_beamline_message(pv_name):
        """
        Args:
            pv_name: name of the pv

        Returns: True if this the beamline message pv
        """
<<<<<<< HEAD
        return is_pv_name_this_field(BEAMLINE_MESSAGE, pv_name)
=======
        return self._is_pv_name_this_field(BEAMLINE_MESSAGE, pv_name)

    def is_sample_length(self, pv_name):
        """
        Args:
            pv_name: name of the pv

        Returns: True if this the sample length pv
        """
        return self._is_pv_name_this_field(SAMPLE_LENGTH, pv_name)

    def is_alarm_status(self, pv_name):
        """
        Args:
            pv_name: name of the pv

        Returns: True if this is an alarm status pv
        """
        return pv_name.endswith(STAT_FIELD)

    def is_alarm_severity(self, pv_name):
        """
        Args:
            pv_name: name of the pv

        Returns: True if this is an alarm severity pv
        """
        return pv_name.endswith(SEVR_FIELD)

    def _is_pv_name_this_field(self, field_name, pv_name):
        """
        Args:
            field_name: field name to match
            pv_name: pv name to match

        Returns: True if field name is pv name (with oe without VAL  field)

        """
        pv_name_no_val = remove_from_end(pv_name, VAL_FIELD)
        return pv_name_no_val == field_name
>>>>>>> f5c11109
<|MERGE_RESOLUTION|>--- conflicted
+++ resolved
@@ -3,12 +3,9 @@
 """
 from enum import Enum
 
-<<<<<<< HEAD
 from ReflectometryServer.beamline import STATUS
 from ReflectometryServer.footprint_manager import FP_SP_KEY, FP_SP_RBV_KEY, FP_RBV_KEY
-=======
 from pcaspy.alarm import SeverityStrings
->>>>>>> f5c11109
 from ReflectometryServer.parameters import BeamlineParameterType
 from server_common.ioc_data_source import PV_INFO_FIELD_NAME, PV_DESCRIPTION_NAME
 from server_common.utilities import create_pv_name, remove_from_end, print_and_log, SEVERITY, compress_and_hex
@@ -79,12 +76,9 @@
 PARAM_FIELDS_ACTION = {'type': 'int', 'count': 1, 'value': 0}
 OUT_IN_ENUM_TEXT = ["OUT", "IN"]
 STANDARD_FLOAT_PV_FIELDS = {'type': 'float', 'prec': 3, 'value': 0.0}
-<<<<<<< HEAD
-=======
 ALARM_STAT_PV_FIELDS = {'type': 'enum', 'enums': AlarmStringsTruncated}
 ALARM_SEVR_PV_FIELDS = {'type': 'enum', 'enums': SeverityStrings}
 
->>>>>>> f5c11109
 PARAMS_FIELDS_BEAMLINE_TYPES = {
     BeamlineParameterType.IN_OUT: {'type': 'enum', 'enums': OUT_IN_ENUM_TEXT},
     BeamlineParameterType.FLOAT: STANDARD_FLOAT_PV_FIELDS}
@@ -240,8 +234,6 @@
     def __init__(self):
         """
         The constructor.
-        Args:
-            beamline (ReflectometryServer.beamline.Beamline): the beamline to create the manager for
         """
         self._beamline = None
         self.PVDB = {}
@@ -251,16 +243,28 @@
         self._add_status_pvs()
 
     def _add_status_pvs(self):
-        # PVs for server status
+        """
+        PVs for server status
+
+        """
         status_fields = {'type': 'enum',
                          'enums': [code.display_string for code in STATUS.status_codes()],
                          'states': [code.alarm_severity for code in STATUS.status_codes()]}
-        self._add_pv_with_val(BEAMLINE_STATUS, None, status_fields, "Status of the beam line", PvSort.RBV, archive=True,
-                              interest="HIGH", alarm=True)
-        self._add_pv_with_val(BEAMLINE_MESSAGE, None, {'type': 'char', 'count': 400}, "Message about the beamline", PvSort.RBV,
-                              archive=True, interest="HIGH")
+        self._add_pv_with_fields(BEAMLINE_STATUS, None, status_fields, "Status of the beam line", PvSort.RBV,
+                                 archive=True,
+                                 interest="HIGH", alarm=True)
+        self._add_pv_with_fields(BEAMLINE_MESSAGE, None, {'type': 'char', 'count': 400}, "Message about the beamline",
+                                 PvSort.RBV,
+                                 archive=True, interest="HIGH")
 
     def set_beamline(self, beamline):
+        """
+        Set the beamline for the manager and add needed pvs
+
+        Args:
+            beamline: beamline to set
+
+        """
         self._beamline = beamline
 
         self._add_global_pvs()
@@ -276,32 +280,20 @@
         Add PVs that affect the whole of the reflectometry system to the server's PV database.
 
         """
-        self._add_pv_with_fields(BEAMLINE_MOVE, None, PARAM_FIELDS_ACTION, "Move the beam line", PvSort.RBV, archive=True,
-                                 interest="HIGH")
+        self._add_pv_with_fields(BEAMLINE_MOVE, None, PARAM_FIELDS_ACTION, "Move the beam line", PvSort.RBV,
+                                 archive=True, interest="HIGH")
         # PVs for mode
         mode_fields = {'type': 'enum', 'enums': self._beamline.mode_names}
         self._add_pv_with_fields(BEAMLINE_MODE, None, mode_fields, "Beamline mode", PvSort.RBV, archive=True,
                                  interest="HIGH")
         self._add_pv_with_fields(BEAMLINE_MODE + SP_SUFFIX, None, mode_fields, "Beamline mode", PvSort.SP)
 
-<<<<<<< HEAD
-=======
-        # PVs for server status
-        status_fields = {'type': 'enum',
-                         'enums': [code.display_string for code in self._beamline.status_codes],
-                         'states': [code.alarm_severity for code in self._beamline.status_codes]}
-        self._add_pv_with_fields(BEAMLINE_STATUS, None, status_fields, "Status of the beam line", PvSort.RBV, archive=True,
-                                 interest="HIGH", alarm=True)
-        self._add_pv_with_fields(BEAMLINE_MESSAGE, None, {'type': 'char', 'count': 400}, "Message about the beamline", PvSort.RBV,
-                                 archive=True, interest="HIGH")
-
->>>>>>> f5c11109
     def _add_footprint_calculator_pvs(self):
         """
         Add PVs related to the footprint calculation to the server's PV database.
         """
         self._add_pv_with_fields(SAMPLE_LENGTH, None, STANDARD_FLOAT_PV_FIELDS,
-                              "Sample Length", PvSort.SP_RBV, archive=True, interest="HIGH")
+                                 "Sample Length", PvSort.SP_RBV, archive=True, interest="HIGH")
 
         for prefix in FOOTPRINT_PREFIXES:
             for template, description in [(FP_TEMPLATE, "Beam Footprint"),
@@ -366,7 +358,8 @@
                                      interest="HIGH")
 
             # Setpoint PV
-            self._add_pv_with_fields(prepended_alias + SP_SUFFIX, param_name, fields, description, PvSort.SP, archive=True)
+            self._add_pv_with_fields(prepended_alias + SP_SUFFIX, param_name, fields, description, PvSort.SP,
+                                     archive=True)
 
             # Setpoint readback PV
             self._add_pv_with_fields(prepended_alias + SP_RBV_SUFFIX, param_name, fields, description, PvSort.SP_RBV)
@@ -400,7 +393,7 @@
                 align_fields = STANDARD_FLOAT_PV_FIELDS.copy()
                 align_fields["asg"] = "MANAGER"
                 self._add_pv_with_fields(prepended_alias + DEFINE_POSITION_AS, param_name, align_fields, description,
-                                      PvSort.DEFINE_POS_AS)
+                                         PvSort.DEFINE_POS_AS)
 
             return {"name": param_name,
                     "prepended_alias": prepended_alias,
@@ -531,7 +524,6 @@
         """
         return is_pv_name_this_field(BEAMLINE_MOVE, pv_name)
 
-<<<<<<< HEAD
     @staticmethod
     def is_sample_length(pv_name):
         """
@@ -544,9 +536,6 @@
 
     @staticmethod
     def is_beamline_status(pv_name):
-=======
-    def is_beamline_status(self, pv_name):
->>>>>>> f5c11109
         """
         Args:
             pv_name: name of the pv
@@ -563,21 +552,10 @@
 
         Returns: True if this the beamline message pv
         """
-<<<<<<< HEAD
         return is_pv_name_this_field(BEAMLINE_MESSAGE, pv_name)
-=======
-        return self._is_pv_name_this_field(BEAMLINE_MESSAGE, pv_name)
-
-    def is_sample_length(self, pv_name):
-        """
-        Args:
-            pv_name: name of the pv
-
-        Returns: True if this the sample length pv
-        """
-        return self._is_pv_name_this_field(SAMPLE_LENGTH, pv_name)
-
-    def is_alarm_status(self, pv_name):
+
+    @staticmethod
+    def is_alarm_status(pv_name):
         """
         Args:
             pv_name: name of the pv
@@ -586,24 +564,12 @@
         """
         return pv_name.endswith(STAT_FIELD)
 
-    def is_alarm_severity(self, pv_name):
+    @staticmethod
+    def is_alarm_severity(pv_name):
         """
         Args:
             pv_name: name of the pv
 
         Returns: True if this is an alarm severity pv
         """
-        return pv_name.endswith(SEVR_FIELD)
-
-    def _is_pv_name_this_field(self, field_name, pv_name):
-        """
-        Args:
-            field_name: field name to match
-            pv_name: pv name to match
-
-        Returns: True if field name is pv name (with oe without VAL  field)
-
-        """
-        pv_name_no_val = remove_from_end(pv_name, VAL_FIELD)
-        return pv_name_no_val == field_name
->>>>>>> f5c11109
+        return pv_name.endswith(SEVR_FIELD)