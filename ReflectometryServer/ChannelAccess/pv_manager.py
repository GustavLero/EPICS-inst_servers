--- conflicted
+++ resolved
@@ -8,15 +8,13 @@
 from server_common.utilities import create_pv_name, remove_from_end, print_and_log, SEVERITY
 import json
 
+
 PARAM_PREFIX = "PARAM"
 BEAMLINE_MODE = "BL:MODE"
 BEAMLINE_MOVE = "BL:MOVE"
-<<<<<<< HEAD
 BEAMLINE_STATUS = "BL:STAT"
 BEAMLINE_MESSAGE = "BL:MSG"
-=======
 TRACKING_AXES = "TRACKING_AXES"
->>>>>>> 767b2235
 SP_SUFFIX = ":SP"
 SP_RBV_SUFFIX = ":SP:RBV"
 MOVE_SUFFIX = ":MOVE"
@@ -81,30 +79,7 @@
                 keyed by name.
             mode_names: names of the modes
         """
-<<<<<<< HEAD
-        self.PVDB = {
-            BEAMLINE_MOVE: {
-                'type': 'int',
-                'count': 1,
-                'value': 0,
-            },
-            BEAMLINE_MODE: {
-                'type': 'enum',
-                'enums': mode_names
-            },
-            BEAMLINE_STATUS: {
-                'type': 'enum',
-                'enums': status_codes
-            },
-            BEAMLINE_MESSAGE: {
-                'type': 'string'
-            },
-        }
-
-        self._pv_lookup = {}
-        for param, param_type in param_types.items():
-            self._add_parameter_pvs(param, **PARAMS_FIELDS[param_type])
-=======
+
         self.PVDB = {}
         self._add_pv_with_val(BEAMLINE_MOVE, None, PARAM_FIELDS_MOVE, "Move the beam line", PvSort.RBV, archive=True,
                               interest="HIGH")
@@ -112,8 +87,14 @@
         mode_fields = {'type': 'enum', 'enums': mode_names}
         self._add_pv_with_val(BEAMLINE_MODE, None, mode_fields, "Beamline mode", PvSort.RBV, archive=True,
                               interest="HIGH")
+
         self._add_pv_with_val(BEAMLINE_MODE + SP_SUFFIX, None, mode_fields, "Beamline mode", PvSort.SP)
->>>>>>> 767b2235
+
+        status_fields = {'type': 'enum', 'enums': status_codes}
+        self._add_pv_with_val(BEAMLINE_STATUS, None, status_fields, "Status of the beam line", PvSort.RBV, archive=True,
+                              interest="HIGH")
+        self._add_pv_with_val(BEAMLINE_MESSAGE, None, {'type': 'string'}, "Message about the beamline", PvSort.RBV,
+                              archive=True, interest="HIGH")
 
         self._params_pv_lookup = {}
         self._tracking_positions = {}
@@ -245,15 +226,44 @@
 
         Returns: True if this the beamline move pv
         """
+        return self._is_pv_name_this_field(BEAMLINE_MOVE, pv_name)
+
+    def is_tracking_axis(self, pv_name):
+        """
+        Args:
+            pv_name: name of the pv
+
+        Returns: True if this the beamline tracking axis pv
+        """
+        return self._is_pv_name_this_field(TRACKING_AXES, pv_name)
+
+    def is_beamline_status(self, pv_name):
+        """
+        Args:
+            pv_name: name of the beamline status
+
+        Returns: True if this the beamline status axis pv
+        """
+        return self._is_pv_name_this_field(BEAMLINE_STATUS, pv_name)
+
+    def is_beamline_message(self, pv_name):
+        """
+        Args:
+            pv_name: name of the beamline status
+
+        Returns: True if this the beamline message pv
+        """
+        return self._is_pv_name_this_field(BEAMLINE_MESSAGE, pv_name)
+
+    def _is_pv_name_this_field(self, field_name, pv_name):
+        """
+
+        Args:
+            field_name: field name to match
+            pv_name: pv name to match
+
+        Returns: True if field name is pv name (with oe without VAL  field)
+
+        """
         pvname_no_val = remove_from_end(pv_name, VAL_FIELD)
-        return pvname_no_val == BEAMLINE_MOVE
-
-    def is_tracking_axis(self, pv_name):
-        """
-        Args:
-            pv_name: name of the pv
-
-        Returns: True if this the beamline tracking axis pv
-        """
-        pvname_no_val = remove_from_end(pv_name, VAL_FIELD)
-        return pvname_no_val == TRACKING_AXES+        return pvname_no_val == field_name