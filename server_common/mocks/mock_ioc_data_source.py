--- conflicted
+++ resolved
@@ -46,20 +46,8 @@
         return self.iocs
 
     def get_iocs_and_running_status(self):
-<<<<<<< HEAD
-        d = []
-        for k, v in six.iteritems(self.iocs):
-            d.append((k, v["running"]))
-        return d
-=======
-        """
-        Gets IOC names together with IOC's run status.
-        :return: a list of tuples.
-        """
-        iocs_and_run_status = [(ioc_name, ioc_info["running"]) for ioc_name, ioc_info in self.iocs.iteritems()]
-
+        iocs_and_run_status = [(ioc_name, ioc_info["running"]) for ioc_name, ioc_info in six.iteritems(self.iocs)]
         return iocs_and_run_status
->>>>>>> 5fb92674
 
     def update_ioc_is_running(self, iocname, running):
         self.iocs[iocname]["running"] = running
